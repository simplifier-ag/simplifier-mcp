# Create or update a Connector call

This tool allows to
* create new connector calls
* modify existing connector calls

**Attention:** When updating a call, allways fetch the existing resource first to ensure operating on the latest version.
Existing parameters have to be resent when doing an update - otherwise they would be cleared.

## Connector Types

### Connector type 'REST'

A REST Connector call defines a HTTP request to the configured endpoint address of the Connector.

Call parameters may define the following:

#### HTTP Method
Parameter name: **`verb`**

Type: String

Possible Values: GET, POST, PUT, PATCH, DELETE, HEAD, OPTION

The parameter is mandatory. If not specified differently, use constValue "GET".


#### Request body format
Parameter name: **`postFormat`**

Type: String

Possible Values: JSON, PLAIN, FORM, XML


#### Request Body
Parameter name: **`body`**

It can have an arbitrary data type. The data is converted and *Content-Type* header is set according to the parameter **`format`**.


#### Request Headers
Parameter name: **`headParams/<http-header-name>`**

Type: String

Example:
To add a header "X-TEST", define a parameter with the name "headParams/X-TEST".


#### Path parameters
Parameter name: **`pathParams[<n>]`**

Type: Array[String]  - that means it must always be given with array index, i.e. pathParams[0].

To form the URL of the call with complete path, all components of the array are joined by "/" and appended to the endpoint URL or the connector.

Defining a path is optional. If omitted, just the endpoint URL is called.

Examples: (assume endpoint URL is http://test-api.com)
* If pathParams[0] is "data", the address of the call is "http://test-api.com/data".
* If pathParams[0]="data" and pathParams[1]="customer", the address of the call is "http://test-api.com/data/customer".


#### URL parameters

Parameter name: **`queryParams/<query-param-name>`** (Type: String)

Example:
To set the url parameter like in "http://test-api.com?level=4", define a parameter with the name "queryParams/level" and give it a value 4.


#### Output parameters

A REST Connector must have at least one output parameter

An empty parameter name, or "/" refers to the whole output object.

Use alias "data" for the whole output object.


### Connector type 'SOAP'

A SOAP Connector call defines a SOAP operation to be invoked on the configured WSDL service endpoint of the Connector.
You can retrieve the configured WSDL for a connector using the resource simplifier://connector/{connectorName}/wsdl

Call parameters may define the following:

#### Binding Name
Parameter name: **`bindingName`**

Type: String

The binding name identifies the specific service binding to use from the WSDL specification.

The parameter is mandatory.


#### Operation Name
Parameter name: **`operationName`**

Type: String

The operation name specifies which SOAP operation to invoke from the binding.

The parameter is mandatory.

#### Operation parameters

Parameter name: **`soap/<operationName>/<parameterName>`**

Type: depends on operation

Example: `soap/_-ITIZ_-BUS2038_CREATE/index`

Operation parameters contains the SOAP request parameters according to the
operation's input schema defined in the WSDL.



#### URL parameters
Parameter name: **`queryParams/<query-param-name>`**

Type: String

Optional parameters can be added as query parameters appended to the SOAP request URL.

Example:
To set a URL parameter like in "http://soap-service.com?version=1.0", define a parameter with the name "queryParams/version" and give it a value "1.0".


#### Output parameters

Parameter name: **`soap/<response-message-name>/<element>`**

An empty parameter name, or "/" refers to the whole output object.

Use alias "data" for the whole output object.

The output typically contains the SOAP response parsed according to the operation's output schema defined in the WSDL.

For example, given the following WSDL operation:

```xml
<wsdl:operation name="InputOutput">
    <wsp:Policy>
        <wsp:PolicyReference URI="#OP___-ITIZ_-DRAW_READ_ORIGINAL_FILE" />
    </wsp:Policy>
    <wsdl:input message="tns:InputOutput" />
    <wsdl:output message="tns:InputOutputResponse" />
</wsdl:operation>
```
With the corresponding message and element definitions:
```xml
<wsdl:message name="InputOutputResponse">
    <wsdl:part name="parameter" element="tns:InputOutputResponse" />
</wsdl:message>
```

```xml
<xsd:element name="InputOutputResponse">
    <xsd:complexType>
        <xsd:sequence>
            <xsd:element name="InputOutput" type="xsd:base64Binary" />
        </xsd:sequence>
    </xsd:complexType>
</xsd:element>
```

the resulting object for the `/` output parameter would look like this:
```json
{
  "soap": {
    "InputOutputResponse": {
      "InputOutput": "some value here"
    }
  }
}
```
To get the relevant field only, the output parameter name would be `/soap/InputOutputResponse/InputOutput`

<<<<<<< HEAD

### Connector type 'SQL'

A SQL Connector call defines a database operation to be executed on the configured SQL database endpoint. The Simplifier platform supports different modes for SQL operations, each optimized for specific use cases.

#### Supporting the user to create connector calls

In case the user asks, to create a connector call, it is a good practice to collect metadata of the
existing tables first. You can achieve this by creating temporary connector calls for that and execute them as needed.

Here are hints how to create the temporary calls:
- create temporary connector call with mode 'query' to explore the existing tables 
- name the call 'McpTempSchemaTables'
  - example for oracle: SELECT table_name, num_rows, blocks, last_analyzed, owner FROM ALL_TABLES WHERE OWNER = :uppercase_user:

- create temporary connector call with mode 'query' to explore the columns of a table
- name the call 'McpTempTablesColumns'
  - example for oracle: SELECT * FROM USER_TAB_COLUMNS WHERE table_name = :uppercase_tab_name:

Delete the temporarily created connector calls after supporting the user.

#### Notes for different databases
##### MySQL
Supports returning a field called 'generatedKeys'. E.g. when creating a call with mode 'transaction' and 
this insert statement: "INSERT INTO GEOCODE_SEARCHES (SEARCH_QUERY) VALUES (:query:)", then this values 
could be returned:

```json
{
  "result": {
    "results": [
      {
        "affectedRows": 1,
        "generatedKeys": [
          11
        ]
      }
    ]
  }
}
```
and the returned generatedKeys of 11 is the value of the primary key column SEARCH_ID, which has the extra AUTO_INCREMENT.
##### SQLite
Natively supports returning 'generatedKeys'. For an example see the MySQL section directly above.
##### Oracle 
Oracle DB does not directly support returning generated keys out of the box. Here you can apply this pattern:
- Do e.g. the INSERT in a call with the mode 'transaction'
- as a second statement (separeted by ;) add a select to get the current value of a sequence
**Example statements (statements are shortened)**
```sql
INSERT INTO GEOCODE_RESULTS (SEARCH_ID, ADDRESS_ID, ...) VALUES (:search_id:, :address_id:, ...);
SELECT <some_sequence>.CURRVAL AS RESULT_ID FROM DUAL
```
##### PostgreSQL
For postgres this pattern is working even for connector calls of mode query:
```sql
INSERT INTO sometable (col1, col2) VALUES (:col1:, :col2:) RETURNING someid
```
will return (given, that sometable has a column 'someid' with a default like: nextval('some_id_seq'::regclass))
```json
{
  "result": [
    {
      "someid": 12
    }
  ]
}
```
#### SQL Connector Call Modes

SQL Connector calls support the following execution modes, specified via the **`mode`** parameter:

##### 1. Simple Mode
**Parameter name:** `mode` with value `"simple"`

Supports a dynamic where clause (if the statement not yet has an appended where clause). See later example
how to configure this parameter at the end of this document.

**Use Cases**:
- DDL statements (CREATE, ALTER, DROP)
- Simple queries without dynamic values (SELECT)
- Administrative operations

**Example (Oracle - parameter datatypes are not listed completely):**
```json
{
  "name": "show_tables_fix",
  "description": "Showing all the tables of the oracle schema MCPTEST",
  "validateIn": true,
  "validateOut": true,
  "async": false,
  "connectorCallParameters": [
    {
      "name": "mode",
      "description": "",
      "isInput": true,
      "constValue": "simple",
      "dataType": {
        "id": "22ED1F787B6B0926AB0577860AF7543705341C053EB1B4A74E7CC199A0645E52",
        "name": "String",
        "category": "base",
        "description": "BaseType for strings",
        "baseType": "String",
        "isStruct": ...
      },
      "optional": false,
      "position": 0
    },
    {
      "name": "request",
      "description": "",
      "isInput": true,
      "constValue": "SELECT table_name, num_rows, blocks, last_analyzed, owner FROM ALL_TABLES\nWHERE OWNER = 'MCPTEST'",
      "dataType": {
        "id": "22ED1F787B6B0926AB0577860AF7543705341C053EB1B4A74E7CC199A0645E52",
        "name": "String",
        "category": ...
      },
      "optional": false,
      "position": 1
    },
    {
      "name": "/",
      "alias": "result",
      "description": "",
      "isInput": false,
      "dataType": {
        "id": "D31053204B4A612390A2D6ECDF623E979C14ADC070A7CB9B08B2099C3011BCAB",
        "name": "Any",
        "category": ...
      },
      "optional": false,
      "position": 2
    }
  ],
  "autoGenerated": false
}
```

##### 2. Query Mode
**Parameter name:** `mode` with value `"query"`

Query mode allows execution of arbitrary SELECT statements with parameter binding. 
**Attention:** in the SQL statement the parameters are prefixed and postfixed with a colon. The
names of the input parameters (e.g. "params/min") must match the name of the parameters in the
SQL statement e.g. ":min:". See example. The :variable: syntax in Simplifier is only for INPUT parameters, not OUTPUT parameters.
For all the parameters given like "params/<myParamName>" you also need to have a placeholder like :<myParamName>: in
the SQL statement of the call - otherwise you should remove this connectorCallParameter completely.

Supports a dynamic where clause (if the statement not yet has an appended where clause). See later example
how to configure this parameter at the end of this document.

**Use Cases**:
- Data retrieval operations
- Complex SELECT queries with filters
- Reporting queries
- Read-only operations (SELECT only)

**Example SELECT query: (parameter datatypes are not given so that the example is shorter)**
```json
{
    "name": "Select_TAB1_with_where_clause",
    "description": "Select from tab1 with min and max boundaries in where clause",
    "validateIn": true,
    "validateOut": false,
    "async": false,
    "connectorCallParameters": [
        {
            "name": "request",
            "isInput": true,
            "constValue": "SELECT MYTR FROM TAB1 where MYTR>:min: AND MYTR<:max:",
            "dataType": ...,
            "optional": false,
            "position": 0
        },
        {
            "name": "mode",
            "isInput": true,
            "constValue": "query",
            "dataType":  ...,
            "optional": false,
            "position": 1
        },
        {
            "name": "params/min",
            "alias": "min",
            "description": "",
            "isInput": true,
            "dataType": ...,
            "optional": false,
            "position": 2
        },
        {
            "name": "params/max",
            "alias": "max",
            "description": "",
            "isInput": true,
            "dataType": ...,
            "optional": false,
            "position": 3
        },
        {
            "name": "/",
            "isInput": false,
            "dataType": ...,
            "optional": false,
            "position": 4
        }
    ],
    "autoGenerated": false
}
```


##### 3. Execute Mode
**Parameter name:** `mode` with value `"execute"`

Execute mode is used for data modification statements (INSERT, UPDATE, DELETE) and DDL statements. It provides parameter binding for safe execution of write operations.
**Attention:** in the SQL statement the parameters are prefixed and postfixed with a colon. See example.
The :variable: syntax in Simplifier is only for INPUT parameters, not OUTPUT parameters.

Supports a dynamic where clause (if the statement not yet has an appended where clause). See later example
how to configure this parameter at the end of this document.

**Use Cases**:
- INSERT operations
- UPDATE operations
- DELETE operations
- Any statement that modifies data


**Example UPDATE statement: (datatypes have been skipped for being short)**
```json
{
  "name": "updateTab2",
  "description": "",
  "validateIn": true,
  "validateOut": true,
  "async": false,
  "connectorCallParameters": [
    {
      "name": "mode",
      "description": "",
      "isInput": true,
      "constValue": "execute",
      "dataType": ...,
      "optional": false,
      "position": 0
    },
    {
      "name": "request",
      "description": "",
      "isInput": true,
      "constValue": "update tab2 set my_int = :int: WHERE my_string_col = :string:",
      "dataType": ...,
      "optional": false,
      "position": 1
    },
    {
      "name": "params/int",
      "alias": "int",
      "description": "",
      "isInput": true,
      "dataType": ...,
      "optional": false,
      "position": 2
    },
    {
      "name": "params/string",
      "alias": "string",
      "description": "",
      "isInput": true,
      "dataType": ...,
      "optional": false,
      "position": 3
    },
    {
      "name": "/",
      "alias": "result",
      "description": "",
      "isInput": false,
      "dataType": ...,
      "optional": false,
      "position": 4
    }
  ],
  "autoGenerated": false
}
```

##### 4. Transaction Mode
**Parameter name:** `mode` with value `"transaction"`

Transaction mode allows execution of multiple SQL statements within a single database transaction.
All statements succeed or fail together, ensuring data consistency.

The delimiter parameter defines the delimiter character between the statements (usually the default semicolon is fine).

Does not support a dynamic where clause.

The result of each statement is returned. 

**Use Cases**:
- Multi-step data operations
- Batch updates requiring consistency
- Complex business logic requiring ACID properties


**Example transaction:**
```json
{
  "name": "updateTransactional",
  "description": "",
  "validateIn": true,
  "validateOut": true,
  "async": false,
  "connectorCallParameters": [
    {
      "name": "mode",
      "description": "",
      "isInput": true,
      "constValue": "transaction",
      "dataType": ...,
      "optional": false,
      "position": 0
    },
    {
      "name": "request",
      "description": "",
      "isInput": true,
      "constValue": "select * from tab2 where my_string_col = :string: ;\n\nupdate tab2 set my_int = :int: WHERE my_string_col = :string: ;\n\nselect * from TAB2 where my_string_col = :string: ;\n\nupdate tab2 set my_string_col = upper(:string:) WHERE my_string_col = :string: ;\n\nselect * from tab2 where my_string_col = upper(:string:) ;",
      "dataType": ...,
      "optional": false,
      "position": 1
    },
    {
      "name": "delimiter",
      "description": "",
      "isInput": true,
      "constValue": ";",
      "dataType": ...,
      "optional": false,
      "position": 2
    },
    {
      "name": "params/string",
      "alias": "string",
      "description": "",
      "isInput": true,
      "dataType": ...,
      "optional": false,
      "position": 3
    },
    {
      "name": "params/int",
      "alias": "int",
      "description": "",
      "isInput": true,
      "dataType": ...,
      "optional": false,
      "position": 4
    },
    {
      "name": "/",
      "alias": "result",
      "description": "",
      "isInput": false,
      "dataType": ...,
      "optional": false,
      "position": 5
    }
  ],
  "autoGenerated": false
}
```

**Example of result of executing a transaction sql connector call with 5 statements**
```json
{
  "result": {
    "results": [
      {
        "resultSet": [
          {
            "MY_INT": 14,
            "MY_STRING_COL": "four"
          }
        ]
      },
      {
        "affectedRows": 1
      },
      {
        "resultSet": [
          {
            "MY_INT": 4141,
            "MY_STRING_COL": "four"
          }
        ]
      },
      {
        "affectedRows": 1
      },
      {
        "resultSet": [
          {
            "MY_INT": 444,
            "MY_STRING_COL": "FOUR"
          },
          {
            "MY_INT": 4141,
            "MY_STRING_COL": "FOUR"
          }
        ]
      }
    ]
  }
}
```


##### 5. Repeatable Statement Mode
**Parameter name:** `mode` with value `"repeatableStatement"`

Repeatable Statement mode is optimized for bulk operations where the same SQL statement needs to be executed multiple 
times with different parameter sets.

Does not support a dynamic where clause.

The parameters are not given like e.g. "params/myint" but as "parameterCollection", which contains
a value, which is an array like this: [ { "myint": value1, "mystring": "mystring1" },  { "myint": value2, "mystring": "mystring2" }, ... ]

**Use Cases**:
- Bulk inserts
- Batch updates with different values
- Mass data operations


**Example bulk insert: (datatypes have been left out)**
```json
{
  "name": "insertTab2Bulk",
  "description": "",
  "validateIn": true,
  "validateOut": true,
  "async": false,
  "connectorCallParameters": [
    {
      "name": "mode",
      "description": "",
      "isInput": true,
      "constValue": "repeatableStatement",
      "dataType": ...,
      "optional": false,
      "position": 0
    },
    {
      "name": "request",
      "description": "",
      "isInput": true,
      "constValue": "INSERT into tab2 (my_int, my_string_col) values ( :int:, :string: )",
      "dataType": ...,
      "optional": false,
      "position": 1
    },
    {
      "name": "parameterCollection",
      "description": "",
      "isInput": true,
      "dataType": ...,
      "optional": false,
      "position": 2
    },
    {
      "name": "/",
      "alias": "result",
      "description": "",
      "isInput": false,
      "dataType": ...,
      "optional": false,
      "position": 3
    }
  ],
  "autoGenerated": false
}
```

**Example how to call a repeatable statement (datatypes are missing in this example)**
```json
{
  "parameters": [
    {
      "value": [
        {
          "int": 222,
          "string": "zwozwozwo"
        },
        {
          "int": 333,
          "string": "drei drei drei"
        }
      ],
      "name": "parameterCollection",
      "description": "",
      "dataType": ...,
      "optional": false,
      "transfer": true
    },
    {
      "constValue": "repeatableStatement",
      "value": "repeatableStatement",
      "name": "mode",
      "description": "",
      "dataType": ...,
      "optional": false,
      "transfer": true
    },
    {
      "constValue": "INSERT into tab2 (my_int, my_string_col) values ( :int:, :string: )",
      "value": "INSERT into tab2 (my_int, my_string_col) values ( :int:, :string: )",
      "name": "request",
      "description": "",
      "dataType": ...,
      "optional": false,
      "transfer": true
    }
  ]
}
```

#### dynamic where clause
For modes, that support a dynamic where clause, one can add this additional parameter. It will only
work, if the statement of the connector call does not yet have a where clause itself.

##### Configuration example 
The index of position has to be adapted.
```json
{
  "name": "where",
  "alias": "WHERE",
  "description": "",
  "isInput": true,
  "dataType": {
    "id": "22ED1F787B6B0926AB0577860AF7543705341C053EB1B4A74E7CC199A0645E52",
    "name": "String",
    "category": "base",
    "description": "BaseType for string literals",
    "baseType": "String",
    "isStruct": false,
    "fields": [],
    "properties": [
      {
        "name": "Operators",
        "value": "==, !="
      }
    ],
    "editable": true,
    "tags": [],
    "assignedProjects": {
      "projectsBefore": [],
      "projectsAfterChange": []
    }
  },
  "optional": true,
  "position": 3
}
```
=======
### Connector type 'SAPRFC'

An SAP RFC connector call executes a function on the SAP system defined in the
endpoint.

As RFC calls only work with existing functions in the SAP system, use the
connector wizard to create them by first searching for available calls using the
resource `simplifier://connector-wizard/{connectorName}/search/{term}/{page}`.
After selecting the appropriate calls, use the tool `connector-wizard-rfc-create`
to generate the calls.

RFC connector calls should define the following parameters with constant values:

#### SOAP compatibility mode
Parameter name: **`configuration/output/soapCompatibility`**

Type: Boolean

This parameter should be set to false, unless the user specified otherwise.

#### Use default values in output
Parameter name: **`configuration/output/useDefaultValues`**

Type: boolean

This parameter should be set to true, unless the user specified otherwise.


#### Autocommit
Parameter name: **`configuration/autocommit`**

This parameter should be set to true, unless the user specified otherwise.


#### Additional return information
Parameter name: **`configuration/operation/additionalReturnInformation`**

Type: Array of strings

Possible values: IMPORT, CHANGING, TABLE,  EXPORT, EXCEPTION

Unless specified otherwise by the user, this should be set to `["IMPORT", "EXPORT", "CHANGING", "TABLE", "EXCEPTION"]`.


#### Output parameters

An RFC connector's output parameters depend on the called SAP system function.
You should usually let the wizard create them, as it has all the metadata
available.
>>>>>>> b6e19808
<|MERGE_RESOLUTION|>--- conflicted
+++ resolved
@@ -179,7 +179,56 @@
 ```
 To get the relevant field only, the output parameter name would be `/soap/InputOutputResponse/InputOutput`
 
-<<<<<<< HEAD
+### Connector type 'SAPRFC'
+
+An SAP RFC connector call executes a function on the SAP system defined in the
+endpoint.
+
+As RFC calls only work with existing functions in the SAP system, use the
+connector wizard to create them by first searching for available calls using the
+resource `simplifier://connector-wizard/{connectorName}/search/{term}/{page}`.
+After selecting the appropriate calls, use the tool `connector-wizard-rfc-create`
+to generate the calls.
+
+RFC connector calls should define the following parameters with constant values:
+
+#### SOAP compatibility mode
+Parameter name: **`configuration/output/soapCompatibility`**
+
+Type: Boolean
+
+This parameter should be set to false, unless the user specified otherwise.
+
+#### Use default values in output
+Parameter name: **`configuration/output/useDefaultValues`**
+
+Type: boolean
+
+This parameter should be set to true, unless the user specified otherwise.
+
+
+#### Autocommit
+Parameter name: **`configuration/autocommit`**
+
+This parameter should be set to true, unless the user specified otherwise.
+
+
+#### Additional return information
+Parameter name: **`configuration/operation/additionalReturnInformation`**
+
+Type: Array of strings
+
+Possible values: IMPORT, CHANGING, TABLE,  EXPORT, EXCEPTION
+
+Unless specified otherwise by the user, this should be set to `["IMPORT", "EXPORT", "CHANGING", "TABLE", "EXCEPTION"]`.
+
+
+#### Output parameters
+
+An RFC connector's output parameters depend on the called SAP system function.
+You should usually let the wizard create them, as it has all the metadata
+available.
+
 
 ### Connector type 'SQL'
 
@@ -746,55 +795,4 @@
   "optional": true,
   "position": 3
 }
-```
-=======
-### Connector type 'SAPRFC'
-
-An SAP RFC connector call executes a function on the SAP system defined in the
-endpoint.
-
-As RFC calls only work with existing functions in the SAP system, use the
-connector wizard to create them by first searching for available calls using the
-resource `simplifier://connector-wizard/{connectorName}/search/{term}/{page}`.
-After selecting the appropriate calls, use the tool `connector-wizard-rfc-create`
-to generate the calls.
-
-RFC connector calls should define the following parameters with constant values:
-
-#### SOAP compatibility mode
-Parameter name: **`configuration/output/soapCompatibility`**
-
-Type: Boolean
-
-This parameter should be set to false, unless the user specified otherwise.
-
-#### Use default values in output
-Parameter name: **`configuration/output/useDefaultValues`**
-
-Type: boolean
-
-This parameter should be set to true, unless the user specified otherwise.
-
-
-#### Autocommit
-Parameter name: **`configuration/autocommit`**
-
-This parameter should be set to true, unless the user specified otherwise.
-
-
-#### Additional return information
-Parameter name: **`configuration/operation/additionalReturnInformation`**
-
-Type: Array of strings
-
-Possible values: IMPORT, CHANGING, TABLE,  EXPORT, EXCEPTION
-
-Unless specified otherwise by the user, this should be set to `["IMPORT", "EXPORT", "CHANGING", "TABLE", "EXCEPTION"]`.
-
-
-#### Output parameters
-
-An RFC connector's output parameters depend on the called SAP system function.
-You should usually let the wizard create them, as it has all the metadata
-available.
->>>>>>> b6e19808
+```