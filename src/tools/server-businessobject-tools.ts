
<<<<<<< HEAD
import {SimplifierClient} from "../client/simplifier-client.js";
import {McpServer} from "@modelcontextprotocol/sdk/server/mcp.js";
import {wrapToolResult} from "./toolresult.js";
import {z} from "zod";
import {SimplifierBusinessObjectDetails, SimplifierBusinessObjectFunction, BusinessObjectTestRequest, BusinessObjectTestParameter} from "../client/types.js";
import {trackingToolPrefix} from "../client/matomo-tracking.js";
=======
import { SimplifierClient } from "../client/simplifier-client.js";
import { McpServer } from "@modelcontextprotocol/sdk/server/mcp.js";
import { wrapToolResult } from "./toolresult.js";
import { z } from "zod";
import { SimplifierBusinessObjectDetails, SimplifierBusinessObjectFunction, BusinessObjectTestRequest, BusinessObjectTestParameter } from "../client/types.js";
>>>>>>> f098d8b2


export function registerServerBusinessObjectTools(server: McpServer, simplifier: SimplifierClient): void {

  const businessObjectUpdateDescription = `#Create or update a Business Object

  **Attention:** When updating dependencies or tags, allways fetch the Business Object resource first
    to ensure operating on the latest version. Existing dependencies and tags have to be resent when doing an update - otherwise they would be cleared.

Dependencies are REQUIRED to be added when the BO functions access connectors or other BOs using Simplifier.Connector.* or Simplifier.BusinessObject.* APIs.

## Project Assignment

Business Objects must be assigned to projects using the project assignment parameters:

**For Creating New BOs:**
- Set \`projectsBefore\` to empty array \`[]\`
- Set \`projectsAfterChange\` to array of project names to assign the BO to

**For Updating Existing BOs:**
- Set \`projectsBefore\` to current project assignments (from existing BO)
- Set \`projectsAfterChange\` to new project assignments

**Example:**
\`\`\`json
{
  "name": "MyBusinessObject",
  "projectsBefore": [],
  "projectsAfterChange": ["ProjectA", "ProjectB"]
}
\`\`\`
`;

  const toolNameBusinessObjectUpdate = "businessobject-update"
  server.tool(toolNameBusinessObjectUpdate,
    businessObjectUpdateDescription,
    {
      name: z.string(),
      description: z.string(),
      // defaults have been removed for description, dependencies and tags, so that we can add the existing values, if the properties are
      // not given at all
      dependencies: z.array(z.object({
        refType: z.enum(['connector', 'serverbusinessobject', 'plugin']).describe('Type of dependency: "connector" for data connectors, "serverbusinessobject" for other Business Objects, "plugin" for Plugins'),
        name: z.string().describe('name of the connector or server business object (bo) to depend on')
      })).describe('Array of dependencies that this BO requires. CRITICAL: Add connectors and other BOs that will be accessed from BO functions using Simplifier.Connector.<Name> or Simplifier.BusinessObject.<Name> syntax. If not provided when updating, existing dependencies will be preserved.'),
      tags: z.array(z.string()).describe('Array of tags for categorizing and organizing this Business Object. If not provided when updating, existing tags will be preserved.'),
      projectsBefore: z.array(z.string()).default([]).describe('Project names before the change. Use empty array [] when creating new BOs, or provide current projects when updating.'),
      projectsAfterChange: z.array(z.string()).default([]).describe('Project names to assign the BO to. Required for tracking project assignments.')
    },
    {
      title: "Create or update a Business Object",
      readOnlyHint: false,
      destructiveHint: false,
      idempotentHint: false,
      openWorldHint: true
<<<<<<< HEAD
    }, async ( {name, description, dependencies, tags, projectsBefore, projectsAfterChange}) => {
      return wrapToolResult( `create or update Business Object ${name}`, async () => {
        const trackingKey = trackingToolPrefix + toolNameBusinessObjectUpdate
        let oExisting: any;
        try { oExisting = await simplifier.getServerBusinessObjectDetails(name, trackingKey) } catch {}
=======
    }, async ({ name, description, dependencies, tags, projectsBefore, projectsAfterChange }) => {
      return wrapToolResult(`create or update Business Object ${name}`, async () => {
        let oExisting: any;
        try { oExisting = await simplifier.getServerBusinessObjectDetails(name) } catch { }
>>>>>>> f098d8b2
        const data: SimplifierBusinessObjectDetails = {
          name: name,
          description: description,
          dependencies: dependencies,
          tags: tags,
          assignedProjects: {
            projectsBefore: projectsBefore || [],
            projectsAfterChange: projectsAfterChange || []
          }
        } as SimplifierBusinessObjectDetails
        if (oExisting) {
          return simplifier.updateServerBusinessObject(data);
        } else {
          return simplifier.createServerBusinessObject(data)
        }
      })
    });

  const functionUpdateDescription = `#Create or update a Business Object Function

Creates or updates a JavaScript function within a server-side Business Object.
Functions contain business logic code and can call connectors or other business objects.

**Common Base Data Type IDs**:
- String: "22ED1F787B6B0926AB0577860AF7543705341C053EB1B4A74E7CC199A0645E52"
- Integer: "B9B1191E0B70BA0845CF4F6A4F4C017594F8BA84FD2F1849966081D53A8C836D"
- Boolean: "2788FB5AA776C62635F156C820190D0FD3D558765201881A77382093F7248B39"
- Date: "06A9841478D7BE17C423F11C38CD6829E372093DBEC144F2A85FC7165BE8CD80"
- Float: "C09139C72F5A8A7E0036BA66CE301748BD617F463683EE03F92EDAAAA4AF8BC7"
- Any: "D31053204B4A612390A2D6ECDF623E979C14ADC070A7CB9B08B2099C3011BCAB"

**Parameter Structure**: Each parameter needs name, dataTypeId, and isOptional. Description and alias are optional.

**Code**: Standard JavaScript code. 

**Parameter access in the code**: Input parameters can be accessed with 
<code>let myVar = input.parameter_name;</code>
Output parameters can be assigned with 
<code>output.parameter_name = someOfMyResults;</code>
**Attention:** In case an alias is defined for a parameter, you have use "alias" instead of "parameter_name". Example:
<code>output.alias = someOfMyResults;</code>
 You can do an early return of output, but you don't need to end with a return. 
 The function code will be postfixed with a "return output" anyway.
 If you do a <code>return</code> instead of <code>return output</code>, then in the first case you
 will return <code>undefined</code> output parameters - this is most probably not what you want to do.  
 
 # Business Objects Development Guide

## Overview
This guide provides comprehensive information for implementing Business Object functions in Simplifier, including Object API usage, connector access patterns, and Business Object to Business Object communication.

## Server-Side Business Object API

The \`Simplifier\` object provides access to various server-side methods and components:

### Available Components
- **Logging**: Server-side logging capabilities e.g. Simplifier.Log.info("my log") - see details: simplifier://documentation/server-businessobjects/api/Logging
- **Utilities/Tools**: Helper functions and tools - see details: simplifier://documentation/server-businessobjects/api/Utils
- **Connectors**: Access to data connectors - TODO add information later
- **Business Objects**: Access to other Business Objects - see this description
- **Users**: User management - see details: simplifier://documentation/server-businessobjects/api/User

<code>Simplifier.Log.info(...)</code> is logging to a Simplifier Log inside the database. The logged entries can be seen by the user but cannot be accessed by this MCP so far.
<code>console.log(...)</code> is logging to the Simplifier logfile. The logged entries can be accessed by Simplifier Administrators only. The MCP cannot access these logs.

## Accessing Other Business Objects

### Basic Syntax
\`\`\`javascript
// Access other Business Objects
Simplifier.BusinessObject.<BOName>.<MethodName>(payload?)

// Access current Business Object methods
Simplifier.CurrentBusinessObject.<MethodName>(payload?)

// Access connector calls (find the available connector calls via resources)
Simplifier.Connector.<ConnectorName>.<ConnectorCallName>(payload?)
\`\`\`

### Examples
\`\`\`javascript
// Call another Business Object function
var userInfo = Simplifier.BusinessObject.UserManager.getUserById({
  userId: "12345"
});

// Call a function in the current Business Object
var result = Simplifier.CurrentBusinessObject.validateInput({
  data: input.userData
});
\`\`\`

## Configuration Requirements

### Adding Dependencies
When accessing other Business Objects or connectors from a Business Object function, these components **MUST** be added as dependencies.
(see schema for tool about getting, updating and creating Business Objects) 

### Dependency Types
- **Business Objects**: Other BOs that will be called
- **Connectors**: Data connectors that will be accessed

## Dynamic Access Methods

### Variables Approach
\`\`\`javascript
// Using variables for dynamic calls
var boName = "UserManager";
var methodName = "getUser";
var result = Simplifier.BusinessObject[boName][methodName](payload);
\`\`\`

### Dynamic Call Function
\`\`\`javascript
// Using dynamic call patterns
var result = Simplifier.BusinessObject.call(boName, methodName, payload);
\`\`\`


### Parameter Validation
\`\`\`javascript
// Always validate input parameters
if (!input.userId || input.userId.length === 0) {
  output.error = "UserId is required";
  return output;
}

var userResult = Simplifier.BusinessObject.UserService.getUser({
  userId: input.userId
});
\`\`\`


## Security Considerations

- Always validate input parameters
- Validate data types and ranges for all inputs

## Performance Tips

- Cache frequently accessed data when appropriate
- Avoid unnecessary nested Business Object calls

## Debugging Tips
- To track down an issue (e.g. the connector issue) put the failing part into a very small bo function and return the result with
  JSON.stringify as a string, then you can check, whether the expected result is delivered. Indicate in the name of the function, that it
  can be deleted after debugging. 
    
---

This documentation provides the essential patterns and best practices for implementing robust Business Object functions in Simplifier. 
Remember to always add dependencies and follow security best practices when accessing external components. Dependencies for
yourself do not need to be added, but you can access own functions like Simplifier.CurrentBusinessObject.<MethodName>(payload?).
`;

  const toolNameBusinessObjectFunctionUpdate = "businessobject-function-update"
  server.tool(toolNameBusinessObjectFunctionUpdate,
    functionUpdateDescription,
    {
      businessObjectName: z.string(),
      functionName: z.string(),
      description: z.string().optional().default(""),
      code: z.string().optional().default("return {};").describe("JavaScript function code"),
      validateIn: z.boolean().optional().default(false)
        .describe(`If true, validates that all mandatory input parameters are present before execution. Catches missing parameters early with clear validation errors (HTTP 422). If false, allows incomplete requests through, resulting in backend errors (HTTP 500).`),
      validateOut: z.boolean().optional().default(false)
        .describe(`If true, validates and filters the output response against the defined datatype structure, returning only defined fields. If false, returns the complete raw API response without filtering or validation.`),
      inputParameters: z.array(z.object({
        name: z.string(),
        description: z.string().optional().default(""),
        alias: z.string().optional().default(""),
        dataTypeId: z.string().default("D31053204B4A612390A2D6ECDF623E979C14ADC070A7CB9B08B2099C3011BCAB"),
        isOptional: z.boolean().optional().default(false)
      })).optional().default([]),
      outputParameters: z.array(z.object({
        name: z.string(),
        description: z.string().optional().default(""),
        alias: z.string().optional().default(""),
        dataTypeId: z.string().default("D31053204B4A612390A2D6ECDF623E979C14ADC070A7CB9B08B2099C3011BCAB")
          .describe("Initially it could make sense, to give the Any type as output data type, and only later create a fitting datatype, when the output schema is fix."),
        isOptional: z.boolean().optional().default(false)
      })).optional().default([])
    },
    {
      title: "Create or update a Business Object Function",
      readOnlyHint: false,
      destructiveHint: false,
      idempotentHint: false,
      openWorldHint: true
    }, async ({ businessObjectName, functionName, description, code, validateIn, validateOut, inputParameters, outputParameters }) => {
      return wrapToolResult(`create or update Business Object function ${businessObjectName}.${functionName}`, async () => {
        const trackingKey = trackingToolPrefix + toolNameBusinessObjectFunctionUpdate
        let oExisting: any;
        try {
<<<<<<< HEAD
          oExisting = await simplifier.getServerBusinessObjectFunction(businessObjectName, functionName, trackingKey);
        } catch {}
=======
          oExisting = await simplifier.getServerBusinessObjectFunction(businessObjectName, functionName);
        } catch { }
>>>>>>> f098d8b2

        const functionData: SimplifierBusinessObjectFunction = {
          businessObjectName,
          name: functionName,
          description,
          validateIn,
          validateOut,
          inputParameters: (inputParameters || []).map(p => ({
            name: p.name,
            description: p.description || "",
            alias: p.alias || p.name,
            dataTypeId: p.dataTypeId,
            dataType: null,
            isOptional: p.isOptional || false
          })),
          outputParameters: (outputParameters || []).map(p => ({
            name: p.name,
            description: p.description || "",
            alias: p.alias || p.name,
            dataTypeId: p.dataTypeId,
            dataType: null,
            isOptional: p.isOptional || false
          })),
          functionType: "JavaScript",
          code
        };

        if (oExisting) {
          return simplifier.updateServerBusinessObjectFunction(businessObjectName, functionName, functionData);
        } else {
          return simplifier.createServerBusinessObjectFunction(businessObjectName, functionData);
        }
      });
    });

  const functionTestDescription = `#Test a Business Object Function

Execute a business object function with provided input parameters for testing purposes.
This allows you to test your functions with real data and see the results.

**Common Base Data Type IDs**:
- String: "22ED1F787B6B0926AB0577860AF7543705341C053EB1B4A74E7CC199A0645E52"
- Integer: "B9B1191E0B70BA0845CF4F6A4F4C017594F8BA84FD2F1849966081D53A8C836D"
- Boolean: "2788FB5AA776C62635F156C820190D0FD3D558765201881A77382093F7248B39"
- Date: "06A9841478D7BE17C423F11C38CD6829E372093DBEC144F2A85FC7165BE8CD80"
- Float: "C09139C72F5A8A7E0036BA66CE301748BD617F463683EE03F92EDAAAA4AF8BC7"
- Any: "D31053204B4A612390A2D6ECDF623E979C14ADC070A7CB9B08B2099C3011BCAB"

**Parameter Usage**:
- Use parameter "name" if no alias is defined
- Use parameter "alias" instead of name if alias is defined in the function
- Values must match the expected data type

**Error Handling**:
- Wrong BO/function name → 404 error
- Missing required parameters → 400 error
- Wrong parameter names → 400/500 error
- Invalid parameter values → 400/500 error
`;

  const toolNameBusinessObjectFunctionTest = "businessobject-function-test"
  server.tool(toolNameBusinessObjectFunctionTest,
    functionTestDescription,
    {
      businessObjectName: z.string(),
      functionName: z.string(),
      inputParameters: z.array(z.object({
        name: z.string().describe("Parameter name (or alias if defined)"),
        value: z.unknown().describe("Parameter value - can be any JSON value"),
      })).optional().default([]).describe("Input parameters for the function")
    },
    {
      title: "Test a Business Object Function",
      readOnlyHint: true,
      destructiveHint: false,
      idempotentHint: true,
      openWorldHint: false
    }, async ({ businessObjectName, functionName, inputParameters }) => {
      return wrapToolResult(`test Business Object function ${businessObjectName}.${functionName}`, async () => {
        const boParameters = (await simplifier.getServerBusinessObjectFunction(businessObjectName, functionName)).inputParameters

        const testParameters: BusinessObjectTestParameter[]  = await Promise.all(boParameters.map(async cparam => {
          const dataType = await simplifier.getDataTypeByName(cparam.dataType.name)
          return {
            name: cparam.name,
            value: inputParameters.find(p => p.name === cparam.name)?.value,
            dataType: dataType,
            dataTypeId: dataType.id,
            optional: cparam.isOptional,
            transfer: true,
          } satisfies BusinessObjectTestParameter;
        }))

        const testRequest: BusinessObjectTestRequest = {
          parameters: testParameters
        };

        const trackingKey = trackingToolPrefix + toolNameBusinessObjectFunctionTest
        const result = await simplifier.testServerBusinessObjectFunction(businessObjectName, functionName, testRequest, trackingKey);

        // Format the response nicely
        if (result.success) {
          return {
            success: true,
            message: `Function '${functionName}' executed successfully`,
            result: result.result,
            executedWith: {
              businessObject: businessObjectName,
              function: functionName,
              parameters: testParameters.map(p => ({ name: p.name, value: p.value, dataType: p.dataTypeId }))
            }
          };
        } else {
          return {
            success: false,
            message: `Function '${functionName}' execution failed`,
            error: result.error || result.message || "Unknown error",
            executedWith: {
              businessObject: businessObjectName,
              function: functionName,
              parameters: testParameters.map(p => ({ name: p.name, value: p.value, dataType: p.dataTypeId }))
            }
          };
        }
      });
    });



  const toolNameBusinessObjectDelete = "businessobject-delete"
  server.tool(toolNameBusinessObjectDelete, `# Delete an existing Business Object`,
    {
      name: z.string()
    },
    {
      title: "Delete a Business Object",
      readOnlyHint: false,
      destructiveHint: true,
      idempotentHint: true,
      openWorldHint: false
    },
    async ({ name }) => {
      return wrapToolResult(`Delete Business Object ${name}`, async () => {
        const trackingKey = trackingToolPrefix + toolNameBusinessObjectDelete
        return await simplifier.deleteServerBusinessObject(name, trackingKey);
      })
    });


  const toolNameBusinessObjectFunctionDelete = "businessobject-function-delete"
  server.tool(toolNameBusinessObjectFunctionDelete, `# Delete an existing Business Object Function`,
    {
      businessObjectName: z.string(),
      functionName: z.string()
    },
    {
      title: "Delete a Business Object Function",
      readOnlyHint: false,
      destructiveHint: true,
      idempotentHint: true,
      openWorldHint: false
    },
    async ({ businessObjectName, functionName }) => {
      return wrapToolResult(`Delete Business Object Function ${businessObjectName}.${functionName}`, async () => {
        const trackingKey = trackingToolPrefix + toolNameBusinessObjectFunctionDelete
        return await simplifier.deleteServerBusinessObjectFunction(businessObjectName, functionName, trackingKey);
      })
    });


}
<|MERGE_RESOLUTION|>--- conflicted
+++ resolved
@@ -1,18 +1,10 @@
 
-<<<<<<< HEAD
-import {SimplifierClient} from "../client/simplifier-client.js";
-import {McpServer} from "@modelcontextprotocol/sdk/server/mcp.js";
-import {wrapToolResult} from "./toolresult.js";
-import {z} from "zod";
-import {SimplifierBusinessObjectDetails, SimplifierBusinessObjectFunction, BusinessObjectTestRequest, BusinessObjectTestParameter} from "../client/types.js";
-import {trackingToolPrefix} from "../client/matomo-tracking.js";
-=======
 import { SimplifierClient } from "../client/simplifier-client.js";
 import { McpServer } from "@modelcontextprotocol/sdk/server/mcp.js";
 import { wrapToolResult } from "./toolresult.js";
 import { z } from "zod";
 import { SimplifierBusinessObjectDetails, SimplifierBusinessObjectFunction, BusinessObjectTestRequest, BusinessObjectTestParameter } from "../client/types.js";
->>>>>>> f098d8b2
+import {trackingToolPrefix} from "../client/matomo-tracking.js";
 
 
 export function registerServerBusinessObjectTools(server: McpServer, simplifier: SimplifierClient): void {
@@ -68,18 +60,11 @@
       destructiveHint: false,
       idempotentHint: false,
       openWorldHint: true
-<<<<<<< HEAD
-    }, async ( {name, description, dependencies, tags, projectsBefore, projectsAfterChange}) => {
-      return wrapToolResult( `create or update Business Object ${name}`, async () => {
+    }, async ({ name, description, dependencies, tags, projectsBefore, projectsAfterChange }) => {
+      return wrapToolResult(`create or update Business Object ${name}`, async () => {
         const trackingKey = trackingToolPrefix + toolNameBusinessObjectUpdate
         let oExisting: any;
-        try { oExisting = await simplifier.getServerBusinessObjectDetails(name, trackingKey) } catch {}
-=======
-    }, async ({ name, description, dependencies, tags, projectsBefore, projectsAfterChange }) => {
-      return wrapToolResult(`create or update Business Object ${name}`, async () => {
-        let oExisting: any;
-        try { oExisting = await simplifier.getServerBusinessObjectDetails(name) } catch { }
->>>>>>> f098d8b2
+        try { oExisting = await simplifier.getServerBusinessObjectDetails(name, trackingKey) } catch { }
         const data: SimplifierBusinessObjectDetails = {
           name: name,
           description: description,
@@ -274,13 +259,8 @@
         const trackingKey = trackingToolPrefix + toolNameBusinessObjectFunctionUpdate
         let oExisting: any;
         try {
-<<<<<<< HEAD
           oExisting = await simplifier.getServerBusinessObjectFunction(businessObjectName, functionName, trackingKey);
-        } catch {}
-=======
-          oExisting = await simplifier.getServerBusinessObjectFunction(businessObjectName, functionName);
         } catch { }
->>>>>>> f098d8b2
 
         const functionData: SimplifierBusinessObjectFunction = {
           businessObjectName,
