import { config } from '../config.js';
import { login } from "./basicauth.js";
import {
  BusinessObjectTestRequest, BusinessObjectTestResponse,
  SimplifierApiResponse,
  SimplifierBusinessObjectDetails,
  SimplifierBusinessObjectFunction,
  SimplifierConnectorCallDetails,
  SimplifierConnectorCallsResponse, SimplifierConnectorDetails, SimplifierConnectorListResponse,
  SimplifierConnectorUpdate, ConnectorTestRequest, ConnectorTestResponse,
  SimplifierDataType,
  SimplifierDataTypesResponse,
  SimplifierDataTypeUpdate,
<<<<<<< HEAD
  SimplifierLoginMethodsResponse,
    SimplifierLoginMethodDetailsRaw,
    SimplifierOAuth2ClientsResponse,
    CreateLoginMethodRequest,
    UpdateLoginMethodRequest,
    UnwrappedSimplifierApiResponse, SimplifierConnectorCallUpdate
=======
  UnwrappedSimplifierApiResponse, SimplifierConnectorCallUpdate, GenericApiResponse
>>>>>>> 669c2843
} from './types.js';

/**
 * Client for interacting with Simplifier Low Code Platform REST API
 *
 * This client will need to be enhanced with SimplifierToken.
 * The SimplifierToken acts as a session key that needs to be:
 * - Obtained daily by the user
 * - Configured in environment variables
 * - Included in API requests as authentication header
 */
export class SimplifierClient {
  private baseUrl: string;
  private simplifierToken?: string | undefined;

  constructor() {
    this.baseUrl = config.simplifierBaseUrl;
  }

  getBaseUrl(): string { return this.baseUrl; }

  private async getSimplifierToken(): Promise<string> {
    if (!this.simplifierToken) {
      if (config.simplifierToken) {
        this.simplifierToken = config.simplifierToken;
      } else if (config.credentialsFile) {
        this.simplifierToken = await login();
      }
    }
    return this.simplifierToken!;
  }

  /**
   * Private method to execute HTTP request with common setup
   * Returns raw Response object for different processing approaches
   */
  private async executeRequest(urlPath: string, options: RequestInit = {}): Promise<Response> {
    const url = `${this.baseUrl}${urlPath}`;
    const simplifierToken = await this.getSimplifierToken();

    const data = {
      ...options,
      headers: {
        'Content-Type': 'application/json',
        'SimplifierToken': simplifierToken,
        ...options.headers,
      },
    }

    const response: Response = await fetch(url, data);

    if (!response.ok) {
      const body = await response.text();
      throw new Error(`HTTP ${response.status}: ${response.statusText}\n${body}`);
    }

    return response;
  }

  async executeRequestWithHandler<T>(
    urlPath: string,
    options: RequestInit,
    handle: (response: Response) => T
  ): Promise<T> {
    try {
      const response = await this.executeRequest(urlPath, options);

      return handle(response)
    } catch (error) {
      if (error instanceof Error) {
        throw new Error(`Failed request ${options.method || "GET"} ${this.baseUrl}${urlPath}: ${error.message}`);
      }
      throw error;
    }
  }

  /** For handling APIs that return JSON in the common Simplifier API format:
   * ```
   * { success: true, result: T } | {success: false, message?: string, error?: string }
   * ```
   */
  async makeRequest<T>(
    urlPath: string,
    options: RequestInit = {}
  ): Promise<T> {
    return this.executeRequestWithHandler(urlPath, options, async (response: Response) => {
      const oResponse = (await response.json()) as SimplifierApiResponse<T>;
      if (oResponse.success === false) {
        throw new Error(`Received error: ${oResponse.error || ""}${oResponse.message || ""}`);
      }
      return oResponse.result as T;
    })
  }

  /** For handling APIs that return JSON, but don't wrap successful calls with `{success: true, result: ... }`.
   * Errors are still expected to be of the form `{success: false, message?: string, error?: string }` */
  async makeUnwrappedRequest<T extends object>(
    urlPath: string,
    options: RequestInit = {}
  ): Promise<T> {
    return this.executeRequestWithHandler(urlPath, options, async (response: Response) => {
      const oResponse = (await response.json()) as UnwrappedSimplifierApiResponse<T>;
      if ('success' in oResponse && oResponse.success === false) {
        throw new Error(`Received error: ${oResponse.error || ""}${oResponse.message || ""}`);
      }
      return (oResponse) as T;
    })
  }

  /** For handling APIs that return plaintext results and errors */
  async makePlaintextRequest(
    urlPath: string,
    options: RequestInit = {}
  ): Promise<string> {
    return this.executeRequestWithHandler(urlPath, options, async (response: Response) => {
      return await response.text();
    })
  }


  async getServerBusinessObjects(): Promise<SimplifierBusinessObjectDetails[]> {
    return this.makeRequest("/UserInterface/api/businessobjects/server", { method: "GET" })
  }

  async getServerBusinessObjectDetails(objectName: string): Promise<SimplifierBusinessObjectDetails> {
    return this.makeRequest(`/UserInterface/api/businessobjects/server/${objectName}`, { method: "GET" })
  }

  async deleteServerBusinessObject(objectName: string): Promise<string> {
    const oResult = await  this.makeUnwrappedRequest<GenericApiResponse>(`/UserInterface/api/businessobjects/server/${objectName}`, {
      method: "DELETE",
    })
    return oResult.message;
  }

  async getServerBusinessObjectFunction(objectName: string, functionName: string): Promise<SimplifierBusinessObjectFunction> {
    return this.makeRequest(`/UserInterface/api/businessobjects/server/${objectName}/functions/${functionName}?completions=false&dataTypes=true`, { method: "GET" })
  }

  async getServerBusinessObjectFunctions(objectName: string): Promise<SimplifierBusinessObjectFunction[]> {
    return this.makeRequest(`/UserInterface/api/businessobjects/server/${objectName}/functions`, { method: "GET" })
  }

  async createServerBusinessObjectFunction(objectName: string, functionData: SimplifierBusinessObjectFunction): Promise<string> {
    await this.makeRequest(`/UserInterface/api/businessobjects/server/${objectName}/functions`, {
      method: "POST",
      body: JSON.stringify(functionData)
    });
    return `Successfully created function '${functionData.name}' in Business Object '${objectName}'`;
  }

  async updateServerBusinessObjectFunction(objectName: string, functionName: string, functionData: SimplifierBusinessObjectFunction): Promise<string> {
    await this.makeRequest(`/UserInterface/api/businessobjects/server/${objectName}/functions/${functionName}`, {
      method: "PUT",
      body: JSON.stringify(functionData)
    });
    return `Successfully updated function '${functionName}' in Business Object '${objectName}'`;
  }

  async testServerBusinessObjectFunction(objectName: string, functionName: string, testRequest: BusinessObjectTestRequest): Promise<BusinessObjectTestResponse> {
      return await this.makeUnwrappedRequest(`/UserInterface/api/businessobjecttest/${objectName}/methods/${functionName}`, {
        method: "POST",
        body: JSON.stringify(testRequest)
      });
  }

  async deleteServerBusinessObjectFunction(objectName: string, functionName: string): Promise<string> {
    const oResult = await this.makeUnwrappedRequest<GenericApiResponse>(`/UserInterface/api/businessobjects/server/${objectName}/functions/${functionName}`, {
      method: "DELETE",
    })
    return oResult.message;
  }

  async createServerBusinessObject(oData: SimplifierBusinessObjectDetails): Promise<string> {
    return this.makeRequest(`/UserInterface/api/businessobjects/server`, { method: "POST", body: JSON.stringify(oData) })
      .then(() => `Successfully created Business Object '${oData.name}'`)
  }

  async updateServerBusinessObject(oData: SimplifierBusinessObjectDetails): Promise<string> {
    return this.makeRequest(`/UserInterface/api/businessobjects/server/${oData.name}`, { method: "PUT", body: JSON.stringify(oData) })
      .then(() => `Successfully updated Business Object '${oData.name}'`);
  }

  async createConnector(oData: SimplifierConnectorUpdate): Promise<string> {
    await this.makeRequest(`/UserInterface/api/connectors`, { method: "POST", body: JSON.stringify(oData) });
    return `Successfully created Connector '${oData.name}'`;
  }

  async updateConnector(oData: SimplifierConnectorUpdate): Promise<string> {
    await this.makeRequest(`/UserInterface/api/connectors/${oData.name}`, { method: "PUT", body: JSON.stringify(oData) });
    return `Successfully updated Connector '${oData.name}'`;
  }

  async createConnectorCall(connectorName: string, oData: SimplifierConnectorCallUpdate): Promise<string> {
    await this.makeRequest(`/UserInterface/api/connectors/${connectorName}/calls`, { method: "POST", body: JSON.stringify(oData) });
    return `Successfully created Connector call '${connectorName}.${oData.name}'`;
  }

  async updateConnectorCall(connectorName: string, oData: SimplifierConnectorCallUpdate): Promise<string> {
    await this.makeRequest(`/UserInterface/api/connectors/${connectorName}/calls/${oData.name}`, { method: "PUT", body: JSON.stringify(oData) });
    return `Successfully updated Connector call '${connectorName}.${oData.name}'`;
  }

  async getDataTypes(): Promise<SimplifierDataTypesResponse> {
    return this.makeUnwrappedRequest("/UserInterface/api/datatypes?cacheIndex=true", { method: "GET" });
  }

  async getSingleDataType(name: string, nameSpace?: string): Promise<SimplifierDataType> {
    const fullDataType = `${nameSpace ? nameSpace + '/' : ''}${name}`
    return this.makeUnwrappedRequest(`/UserInterface/api/datatypes/${fullDataType}`, { method: "GET" });
  }

  /**
   * Get detailed information about a specific datatype by its full identifier.
   *
   * @param datatypeId - The fully qualified datatype identifier, which is namespace/datatypename.
   *                     For root namespace (no namespace), use just the datatype name without slash.
   *                     Examples:
   *                     - "bo/SF_User/getUser_groups_Struct" (business object datatype with namespace)
   *                     - "_ITIZ_B_BUS2038_DATA" (datatype in root namespace)
   * @returns Detailed datatype information including fields, category, and metadata
   */
  async getDataTypeById(datatypeId: string): Promise<SimplifierDataType> {
    return this.makeUnwrappedRequest(`/UserInterface/api/datatypes/${datatypeId}?woAutoGen=false&detailLevel=detailed`, { method: "GET" });
  }

  async createDataType(datatypeDesc: SimplifierDataTypeUpdate): Promise<string> {
    const fullDataType = `${datatypeDesc.nameSpace ? datatypeDesc.nameSpace + '/' : ''}${datatypeDesc.name}`
    return this.makePlaintextRequest(`/UserInterface/api/datatypes`, { method: "POST", body: JSON.stringify(datatypeDesc) })
      .then((id) => `Successfully created data type ${fullDataType} with id ${id}`);
  }

  async updateDataType(datatypeDesc: SimplifierDataTypeUpdate): Promise<string> {
    const fullDataType = `${datatypeDesc.nameSpace ? datatypeDesc.nameSpace + '/' : ''}${datatypeDesc.name}`
    return this.makePlaintextRequest(`/UserInterface/api/datatypes/${fullDataType}`, { method: "PUT", body: JSON.stringify(datatypeDesc) })
      .then((id) => `Successfully updated data type ${fullDataType} with id ${id}`)
  }

  async deleteDataType(name: string, nameSpace: string | undefined): Promise<string> {
    const fullDataType = `${nameSpace ? nameSpace + '/' : ''}${name}`
    return this.makePlaintextRequest(`/UserInterface/api/datatypes/${fullDataType}`, { method: "DELETE" });
  }

  // ========================================
  // Connector API Methods
  // ========================================

  async listConnectors(): Promise<SimplifierConnectorListResponse> {
    return this.makeUnwrappedRequest(`/UserInterface/api/connectors`);
  }

  async getConnector(name: string, withEndpointConfigurations: boolean = true): Promise<SimplifierConnectorDetails> {
    const params = withEndpointConfigurations ? '' : '?withEndpointConfigurations=false';
    return this.makeUnwrappedRequest(`/UserInterface/api/connectors/${name}${params}`);
  }

  async listConnectorCalls(connectorName: string): Promise<SimplifierConnectorCallsResponse> {
    return this.makeUnwrappedRequest(`/UserInterface/api/connectors/${connectorName}/calls`);
  }

  async getConnectorCall(connectorName: string, callName: string): Promise<SimplifierConnectorCallDetails> {
    return this.makeUnwrappedRequest(`/UserInterface/api/connectors/${connectorName}/calls/${callName}`);
  }


  async testConnectorCall(connectorName: string, callName: string, testRequest: ConnectorTestRequest): Promise<ConnectorTestResponse> {
    return await this.makeUnwrappedRequest(`/UserInterface/api/connectortest/${connectorName}/calls/${callName}`, {
      method: "POST",
      body: JSON.stringify(testRequest)
    });
  }

<<<<<<< HEAD
  // ========================================
  // LoginMethod API Methods
  // ========================================

  async listLoginMethods(): Promise<SimplifierLoginMethodsResponse> {
    return this.makeUnwrappedRequest(`/UserInterface/api/login-methods`);
  }


  async listOAuth2Clients(): Promise<SimplifierOAuth2ClientsResponse> {
    return this.makeUnwrappedRequest(`/UserInterface/api/AuthSettings?mechanism=OAuth2`);
  }

  async getLoginMethodDetails(name: string): Promise<SimplifierLoginMethodDetailsRaw> {
    return this.makeUnwrappedRequest(`/UserInterface/api/login-methods/${name}`);
  }


  async createLoginMethod(request: CreateLoginMethodRequest): Promise<string> {
    await this.makeUnwrappedRequest(`/UserInterface/api/login-methods`, {
      method: "POST",
      body: JSON.stringify(request)
    });
    return `Successfully created Login Method '${request.name}'`;
  }

  async updateLoginMethod(name: string, request: UpdateLoginMethodRequest): Promise<string> {
    await this.makeUnwrappedRequest(`/UserInterface/api/login-methods/${name}`, {
      method: "PUT",
      body: JSON.stringify(request)
    });
    return `Successfully updated Login Method '${name}'`;
=======
  async deleteConnector(connectorName: string): Promise<string> {
    const oResult = await this.makeUnwrappedRequest<GenericApiResponse>(`/UserInterface/api/connectors/${connectorName}`, {
      method: "DELETE"
    })
    return oResult.message;
  }

  async deleteConnectorCall(connectorName: string, callName: string): Promise<string> {
    const oResult = await this.makeUnwrappedRequest<GenericApiResponse>(`/UserInterface/api/connectors/${connectorName}/calls/${callName}`, {
      method: "DELETE"
    })
    return oResult.message;
>>>>>>> 669c2843
  }
}<|MERGE_RESOLUTION|>--- conflicted
+++ resolved
@@ -11,16 +11,12 @@
   SimplifierDataType,
   SimplifierDataTypesResponse,
   SimplifierDataTypeUpdate,
-<<<<<<< HEAD
   SimplifierLoginMethodsResponse,
     SimplifierLoginMethodDetailsRaw,
     SimplifierOAuth2ClientsResponse,
     CreateLoginMethodRequest,
     UpdateLoginMethodRequest,
-    UnwrappedSimplifierApiResponse, SimplifierConnectorCallUpdate
-=======
-  UnwrappedSimplifierApiResponse, SimplifierConnectorCallUpdate, GenericApiResponse
->>>>>>> 669c2843
+    UnwrappedSimplifierApiResponse, SimplifierConnectorCallUpdate, GenericApiResponse
 } from './types.js';
 
 /**
@@ -293,7 +289,20 @@
     });
   }
 
-<<<<<<< HEAD
+  async deleteConnector(connectorName: string): Promise<string> {
+    const oResult = await this.makeUnwrappedRequest<GenericApiResponse>(`/UserInterface/api/connectors/${connectorName}`, {
+      method: "DELETE"
+    })
+    return oResult.message;
+  }
+
+  async deleteConnectorCall(connectorName: string, callName: string): Promise<string> {
+    const oResult = await this.makeUnwrappedRequest<GenericApiResponse>(`/UserInterface/api/connectors/${connectorName}/calls/${callName}`, {
+      method: "DELETE"
+    })
+    return oResult.message;
+  }
+
   // ========================================
   // LoginMethod API Methods
   // ========================================
@@ -326,19 +335,5 @@
       body: JSON.stringify(request)
     });
     return `Successfully updated Login Method '${name}'`;
-=======
-  async deleteConnector(connectorName: string): Promise<string> {
-    const oResult = await this.makeUnwrappedRequest<GenericApiResponse>(`/UserInterface/api/connectors/${connectorName}`, {
-      method: "DELETE"
-    })
-    return oResult.message;
-  }
-
-  async deleteConnectorCall(connectorName: string, callName: string): Promise<string> {
-    const oResult = await this.makeUnwrappedRequest<GenericApiResponse>(`/UserInterface/api/connectors/${connectorName}/calls/${callName}`, {
-      method: "DELETE"
-    })
-    return oResult.message;
->>>>>>> 669c2843
   }
 }