import { config } from '../config.js';
import { login } from "./basicauth.js";
import {
<<<<<<< HEAD
  BusinessObjectTestRequest, BusinessObjectTestResponse,
  SimplifierApiResponse,
  SimplifierBusinessObjectDetails,
  SimplifierBusinessObjectFunction,
  SimplifierConnectorCallDetails,
  SimplifierConnectorCallsResponse, SimplifierConnectorDetails, SimplifierConnectorListResponse,
  SimplifierConnectorUpdate,
  SimplifierDataType,
  SimplifierDataTypesResponse,
  SimplifierDataTypeUpdate,
  UnwrappedSimplifierApiResponse
=======
    BusinessObjectTestRequest, BusinessObjectTestResponse,
    ConnectorTestRequest, ConnectorTestResponse,
    SimplifierApiResponse,
    SimplifierBusinessObjectDetails,
    SimplifierBusinessObjectFunction,
    SimplifierConnectorCallDetails,
    SimplifierConnectorCallsResponse, SimplifierConnectorDetails, SimplifierConnectorListResponse,
    SimplifierDataType,
    SimplifierDataTypesResponse,
    SimplifierDataTypeUpdate,
    UnwrappedSimplifierApiResponse
>>>>>>> b718af41
} from './types.js';

/**
 * Client for interacting with Simplifier Low Code Platform REST API
 *
 * This client will need to be enhanced with SimplifierToken.
 * The SimplifierToken acts as a session key that needs to be:
 * - Obtained daily by the user
 * - Configured in environment variables
 * - Included in API requests as authentication header
 */
export class SimplifierClient {
  private baseUrl: string;
  private simplifierToken?: string | undefined;

  constructor() {
    this.baseUrl = config.simplifierBaseUrl;
  }

  getBaseUrl(): string { return this.baseUrl; }

  private async getSimplifierToken(): Promise<string> {
    if (!this.simplifierToken) {
      if (config.simplifierToken) {
        this.simplifierToken = config.simplifierToken;
      } else if (config.credentialsFile) {
        this.simplifierToken = await login();
      }
    }
    return this.simplifierToken!;
  }

  /**
   * Private method to execute HTTP request with common setup
   * Returns raw Response object for different processing approaches
   */
  private async executeRequest(urlPath: string, options: RequestInit = {}): Promise<Response> {
    const url = `${this.baseUrl}${urlPath}`;
    const simplifierToken = await this.getSimplifierToken();

    const response: Response = await fetch(url, {
      ...options,
      headers: {
        'Content-Type': 'application/json',
        'SimplifierToken': simplifierToken,
        ...options.headers,
      },
    });

    if (!response.ok) {
      const body = await response.text();
      throw new Error(`HTTP ${response.status}: ${response.statusText}\n${body}`);
    }

    return response;
  }

  async executeRequestWithHandler<T>(
    urlPath: string,
    options: RequestInit,
    handle: (response: Response) => T
  ): Promise<T> {
    try {
      const response = await this.executeRequest(urlPath, options);

      return handle(response)
    } catch (error) {
      if (error instanceof Error) {
        throw new Error(`Failed request ${options.method || "GET"} ${this.baseUrl}${urlPath}: ${error.message}`);
      }
      throw error;
    }
  }

  /** For handling APIs that return JSON in the common Simplifier API format:
   * ```
   * { success: true, result: T } | {success: false, message?: string, error?: string }
   * ```
   */
  async makeRequest<T>(
    urlPath: string,
    options: RequestInit = {}
  ): Promise<T> {
    return this.executeRequestWithHandler(urlPath, options, async (response: Response) => {
      const oResponse = (await response.json()) as SimplifierApiResponse<T>;
      if (oResponse.success === false) {
        throw new Error(`Received error: ${oResponse.error || ""}${oResponse.message || ""}`);
      }
      return oResponse.result as T;
    })
  }

  /** For handling APIs that return JSON, but don't wrap successful calls with `{success: true, result: ... }`.
   * Errors are still expected to be of the form `{success: false, message?: string, error?: string }` */
  async makeUnwrappedRequest<T extends object>(
    urlPath: string,
    options: RequestInit = {}
  ): Promise<T> {
    return this.executeRequestWithHandler(urlPath, options, async (response: Response) => {
      const oResponse = (await response.json()) as UnwrappedSimplifierApiResponse<T>;
      if ('success' in oResponse && oResponse.success === false) {
        throw new Error(`Received error: ${oResponse.error || ""}${oResponse.message || ""}`);
      }
      return (oResponse) as T;
    })
  }

  /** For handling APIs that return plaintext results and errors */
  async makePlaintextRequest(
    urlPath: string,
    options: RequestInit = {}
  ): Promise<string> {
    return this.executeRequestWithHandler(urlPath, options, async (response: Response) => {
      return await response.text();
    })
  }


  async getServerBusinessObjects(): Promise<SimplifierBusinessObjectDetails[]> {
    return this.makeRequest("/UserInterface/api/businessobjects/server", { method: "GET" })
  }

  async getServerBusinessObjectDetails(objectName: string): Promise<SimplifierBusinessObjectDetails> {
    return this.makeRequest(`/UserInterface/api/businessobjects/server/${objectName}`, { method: "GET" })
  }

  async getServerBusinessObjectFunction(objectName: string, functionName: string): Promise<SimplifierBusinessObjectFunction> {
    return this.makeRequest(`/UserInterface/api/businessobjects/server/${objectName}/functions/${functionName}?completions=false&dataTypes=true`, { method: "GET" })
  }

  async getServerBusinessObjectFunctions(objectName: string): Promise<SimplifierBusinessObjectFunction[]> {
    return this.makeRequest(`/UserInterface/api/businessobjects/server/${objectName}/functions`, { method: "GET" })
  }

  async createServerBusinessObjectFunction(objectName: string, functionData: SimplifierBusinessObjectFunction): Promise<string> {
    await this.makeRequest(`/UserInterface/api/businessobjects/server/${objectName}/functions`, {
      method: "POST",
      body: JSON.stringify(functionData)
    });
    return `Successfully created function '${functionData.name}' in Business Object '${objectName}'`;
  }

  async updateServerBusinessObjectFunction(objectName: string, functionName: string, functionData: SimplifierBusinessObjectFunction): Promise<string> {
    await this.makeRequest(`/UserInterface/api/businessobjects/server/${objectName}/functions/${functionName}`, {
      method: "PUT",
      body: JSON.stringify(functionData)
    });
    return `Successfully updated function '${functionName}' in Business Object '${objectName}'`;
  }

  async testServerBusinessObjectFunction(objectName: string, functionName: string, testRequest: BusinessObjectTestRequest): Promise<BusinessObjectTestResponse> {
      return await this.makeUnwrappedRequest(`/UserInterface/api/businessobjecttest/${objectName}/methods/${functionName}`, {
        method: "POST",
        body: JSON.stringify(testRequest)
      });
  }

  async createServerBusinessObject(oData: SimplifierBusinessObjectDetails): Promise<string> {
    return this.makeRequest(`/UserInterface/api/businessobjects/server`, { method: "POST", body: JSON.stringify(oData) })
      .then(() => `Successfully created Business Object '${oData.name}'`)
  }

  async updateServerBusinessObject(oData: SimplifierBusinessObjectDetails): Promise<string> {
    return this.makeRequest(`/UserInterface/api/businessobjects/server/${oData.name}`, { method: "PUT", body: JSON.stringify(oData) })
      .then(() => `Successfully updated Business Object '${oData.name}'`);
  }

  async createConnector(oData: SimplifierConnectorUpdate): Promise<string> {
    await this.makeRequest(`/UserInterface/api/connectors`, { method: "POST", body: JSON.stringify(oData) });
    return `Successfully created Connector '${oData.name}'`;
  }

  async updateConnector(oData: SimplifierConnectorUpdate): Promise<string> {
    await this.makeRequest(`/UserInterface/api/connectors/${oData.name}`, { method: "PUT", body: JSON.stringify(oData) });
    return `Successfully updated Connector '${oData.name}'`;
  }

  async getDataTypes(): Promise<SimplifierDataTypesResponse> {
    return this.makeUnwrappedRequest("/UserInterface/api/datatypes?cacheIndex=true", { method: "GET" });
  }

  async getSingleDataType(name: string, nameSpace?: string): Promise<SimplifierDataType> {
    const fullDataType = `${nameSpace ? nameSpace + '/' : ''}${name}`
    return this.makeUnwrappedRequest(`/UserInterface/api/datatypes/${fullDataType}`, { method: "GET" });
  }

  /**
   * Get detailed information about a specific datatype by its full identifier.
   *
   * @param datatypeId - The fully qualified datatype identifier, which is namespace/datatypename.
   *                     For root namespace (no namespace), use just the datatype name without slash.
   *                     Examples:
   *                     - "bo/SF_User/getUser_groups_Struct" (business object datatype with namespace)
   *                     - "_ITIZ_B_BUS2038_DATA" (datatype in root namespace)
   * @returns Detailed datatype information including fields, category, and metadata
   */
  async getDataTypeById(datatypeId: string): Promise<SimplifierDataType> {
    return this.makeUnwrappedRequest(`/UserInterface/api/datatypes/${datatypeId}?woAutoGen=false&detailLevel=detailed`, { method: "GET" });
  }

  async createDataType(datatypeDesc: SimplifierDataTypeUpdate): Promise<string> {
    const fullDataType = `${datatypeDesc.nameSpace ? datatypeDesc.nameSpace + '/' : ''}${datatypeDesc.name}`
    return this.makePlaintextRequest(`/UserInterface/api/datatypes`, { method: "POST", body: JSON.stringify(datatypeDesc) })
      .then((id) => `Successfully created data type ${fullDataType} with id ${id}`);
  }

  async updateDataType(datatypeDesc: SimplifierDataTypeUpdate): Promise<string> {
    const fullDataType = `${datatypeDesc.nameSpace ? datatypeDesc.nameSpace + '/' : ''}${datatypeDesc.name}`
    return this.makePlaintextRequest(`/UserInterface/api/datatypes/${fullDataType}`, { method: "PUT", body: JSON.stringify(datatypeDesc) })
      .then((id) => `Successfully updated data type ${fullDataType} with id ${id}`)
  }

  async deleteDataType(name: string, nameSpace: string | undefined): Promise<string> {
    const fullDataType = `${nameSpace ? nameSpace + '/' : ''}${name}`
    return this.makePlaintextRequest(`/UserInterface/api/datatypes/${fullDataType}`, { method: "DELETE" });
  }

  // ========================================
  // Connector API Methods
  // ========================================

  async listConnectors(): Promise<SimplifierConnectorListResponse> {
    return this.makeUnwrappedRequest(`/UserInterface/api/connectors`);
  }

  async getConnector(name: string, withEndpointConfigurations: boolean = true): Promise<SimplifierConnectorDetails> {
    const params = withEndpointConfigurations ? '' : '?withEndpointConfigurations=false';
    return this.makeUnwrappedRequest(`/UserInterface/api/connectors/${name}${params}`);
  }

  async listConnectorCalls(connectorName: string): Promise<SimplifierConnectorCallsResponse> {
    return this.makeUnwrappedRequest(`/UserInterface/api/connectors/${connectorName}/calls`);
  }

  async getConnectorCall(connectorName: string, callName: string): Promise<SimplifierConnectorCallDetails> {
    return this.makeUnwrappedRequest(`/UserInterface/api/connectors/${connectorName}/calls/${callName}`);
  }


  async testConnectorCall(connectorName: string, callName: string, testRequest: ConnectorTestRequest): Promise<ConnectorTestResponse> {
    return await this.makeUnwrappedRequest(`/UserInterface/api/connectortest/${connectorName}/calls/${callName}`, {
      method: "POST",
      body: JSON.stringify(testRequest)
    });
  }
}<|MERGE_RESOLUTION|>--- conflicted
+++ resolved
@@ -1,31 +1,17 @@
 import { config } from '../config.js';
 import { login } from "./basicauth.js";
 import {
-<<<<<<< HEAD
-  BusinessObjectTestRequest, BusinessObjectTestResponse,
-  SimplifierApiResponse,
-  SimplifierBusinessObjectDetails,
-  SimplifierBusinessObjectFunction,
-  SimplifierConnectorCallDetails,
-  SimplifierConnectorCallsResponse, SimplifierConnectorDetails, SimplifierConnectorListResponse,
-  SimplifierConnectorUpdate,
-  SimplifierDataType,
-  SimplifierDataTypesResponse,
-  SimplifierDataTypeUpdate,
-  UnwrappedSimplifierApiResponse
-=======
     BusinessObjectTestRequest, BusinessObjectTestResponse,
-    ConnectorTestRequest, ConnectorTestResponse,
     SimplifierApiResponse,
     SimplifierBusinessObjectDetails,
     SimplifierBusinessObjectFunction,
     SimplifierConnectorCallDetails,
     SimplifierConnectorCallsResponse, SimplifierConnectorDetails, SimplifierConnectorListResponse,
+    SimplifierConnectorUpdate, ConnectorTestRequest, ConnectorTestResponse,
     SimplifierDataType,
     SimplifierDataTypesResponse,
     SimplifierDataTypeUpdate,
     UnwrappedSimplifierApiResponse
->>>>>>> b718af41
 } from './types.js';
 
 /**
