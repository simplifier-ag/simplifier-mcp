import {config} from '../config.js';
import {login} from "./basicauth.js";
import {trackingHeader} from "./matomo-tracking.js";
import {
  BusinessObjectTestRequest,
  BusinessObjectTestResponse,
  ConnectorTestRequest,
  ConnectorTestResponse,
  CreateLoginMethodRequest,
  GenericApiResponse,
  SimplifierApiResponse,
  SimplifierBusinessObjectDetails,
  SimplifierBusinessObjectFunction,
  SimplifierConnectorCallDetails,
  SimplifierConnectorCallsResponse,
  SimplifierConnectorCallUpdate,
  SimplifierConnectorDetails,
  SimplifierConnectorListResponse,
  SimplifierConnectorUpdate,
  SimplifierDataType,
  SimplifierDataTypesResponse,
  SimplifierDataTypeUpdate, SimplifierInstance, SimplifierInstanceSettings,
  SimplifierLogEntryDetails,
  SimplifierLoginMethodDetailsRaw,
  SimplifierLoginMethodsResponse,
  SimplifierLogListOptions,
  SimplifierLogListResponse,
  SimplifierLogPagesResponse,
  SimplifierOAuth2ClientsResponse,
  UnwrappedSimplifierApiResponse,
  UpdateLoginMethodRequest,
} from './types.js';

/**
 * Client for interacting with Simplifier Low Code Platform REST API
 *
 * This client will need to be enhanced with SimplifierToken.
 * The SimplifierToken acts as a session key that needs to be:
 * - Obtained daily by the user
 * - Configured in environment variables
 * - Included in API requests as authentication header
 */
export class SimplifierClient {
  private baseUrl: string;
  private simplifierToken?: string | undefined;

  constructor() {
    this.baseUrl = config.simplifierBaseUrl;
  }

  getBaseUrl(): string { return this.baseUrl; }

  private async getSimplifierToken(): Promise<string> {
    if (!this.simplifierToken) {
      if (config.simplifierToken) {
        this.simplifierToken = config.simplifierToken;
      } else if (config.credentialsFile) {
        this.simplifierToken = await login();
      }
    }
    return this.simplifierToken!;
  }

  /**
   * Private method to execute HTTP request with common setup
   * Returns raw Response object for different processing approaches
   */
  private async executeRequest(urlPath: string, options: RequestInit = {}): Promise<Response> {
    const url = `${this.baseUrl}${urlPath}`;
    const simplifierToken = await this.getSimplifierToken();

    const data = {
      ...options,
      headers: {
        'Content-Type': 'application/json',
        'SimplifierToken': simplifierToken,
        ...options.headers,
      },
    }

    const response: Response = await fetch(url, data);

    if (!response.ok) {
      const body = await response.text();
      throw new Error(`HTTP ${response.status}: ${response.statusText}\n${body}`);
    }

    return response;
  }

  async executeRequestWithHandler<T>(
    urlPath: string,
    options: RequestInit,
    handle: (response: Response) => T
  ): Promise<T> {
    try {
      const response = await this.executeRequest(urlPath, options);

      return handle(response)
    } catch (error) {
      if (error instanceof Error) {
        throw new Error(`Failed request ${options.method || "GET"} ${this.baseUrl}${urlPath}: ${error.message}`);
      }
      throw error;
    }
  }

  /** For handling APIs that return JSON in the common Simplifier API format:
   * ```
   * { success: true, result: T } | {success: false, message?: string, error?: string }
   * ```
   */
  async makeRequest<T>(
    urlPath: string,
    options: RequestInit = {}
  ): Promise<T> {
    return this.executeRequestWithHandler(urlPath, options, async (response: Response) => {
      const oResponse = (await response.json()) as SimplifierApiResponse<T>;
      if (oResponse.success === false) {
        throw new Error(`Received error: ${oResponse.error || ""}${oResponse.message || ""}`);
      }
      return oResponse.result as T;
    })
  }

  /** For handling APIs that return JSON, but don't wrap successful calls with `{success: true, result: ... }`.
   * Errors are still expected to be of the form `{success: false, message?: string, error?: string }` */
  async makeUnwrappedRequest<T extends object>(
    urlPath: string,
    options: RequestInit = {}
  ): Promise<T> {
    return this.executeRequestWithHandler(urlPath, options, async (response: Response) => {
      const oResponse = (await response.json()) as UnwrappedSimplifierApiResponse<T>;
      if ('success' in oResponse && oResponse.success === false) {
        throw new Error(`Received error: ${oResponse.error || ""}${oResponse.message || ""}`);
      }
      return (oResponse) as T;
    })
  }

  /** For handling APIs that return plaintext results and errors */
  async makePlaintextRequest(
    urlPath: string,
    options: RequestInit = {}
  ): Promise<string> {
    return this.executeRequestWithHandler(urlPath, options, async (response: Response) => {
      return await response.text();
    })
  }

  async ping(): Promise<boolean> {
    return this.makeUnwrappedRequest<{msg: string}>(`/client/2.0/ping`).then(response => response.msg === "pong");
  }

  async getServerBusinessObjects(trackingKey: string): Promise<SimplifierBusinessObjectDetails[]> {
    return this.makeRequest("/UserInterface/api/businessobjects/server", { method: "GET",
      headers: trackingHeader(trackingKey) });
  }

  async getServerBusinessObjectDetails(objectName: string, trackingKey: string): Promise<SimplifierBusinessObjectDetails> {
    return this.makeRequest(`/UserInterface/api/businessobjects/server/${objectName}`, {
      method: "GET",
      headers: trackingHeader(trackingKey)
    })
  }

  async deleteServerBusinessObject(objectName: string, trackingKey: string): Promise<string> {
    const oResult = await  this.makeUnwrappedRequest<GenericApiResponse>(`/UserInterface/api/businessobjects/server/${objectName}`, {
      method: "DELETE",
      headers: trackingHeader(trackingKey)
    })
    return oResult.message;
  }

  async getServerBusinessObjectFunction(objectName: string, functionName: string, trackingKey: string): Promise<SimplifierBusinessObjectFunction> {
    return this.makeRequest(`/UserInterface/api/businessobjects/server/${objectName}/functions/${functionName}?completions=false&dataTypes=true`, {
      method: "GET",
      headers: trackingHeader(trackingKey)
    })
  }

  async getServerBusinessObjectFunctions(objectName: string, trackingKey: string): Promise<SimplifierBusinessObjectFunction[]> {
    return this.makeRequest(`/UserInterface/api/businessobjects/server/${objectName}/functions`, {
      method: "GET",
      headers: trackingHeader(trackingKey)
    })
  }

  async createServerBusinessObjectFunction(objectName: string, functionData: SimplifierBusinessObjectFunction): Promise<string> {
    await this.makeRequest(`/UserInterface/api/businessobjects/server/${objectName}/functions`, {
      method: "POST",
      body: JSON.stringify(functionData)
    });
    return `Successfully created function '${functionData.name}' in Business Object '${objectName}'`;
  }

  async updateServerBusinessObjectFunction(objectName: string, functionName: string, functionData: SimplifierBusinessObjectFunction): Promise<string> {
    await this.makeRequest(`/UserInterface/api/businessobjects/server/${objectName}/functions/${functionName}`, {
      method: "PUT",
      body: JSON.stringify(functionData)
    });
    return `Successfully updated function '${functionName}' in Business Object '${objectName}'`;
  }

  async testServerBusinessObjectFunction(objectName: string, functionName: string, testRequest: BusinessObjectTestRequest, trackingKey: string): Promise<BusinessObjectTestResponse> {
      return await this.makeUnwrappedRequest(`/UserInterface/api/businessobjecttest/${objectName}/methods/${functionName}`, {
        method: "POST",
        body: JSON.stringify(testRequest),
        headers: trackingHeader(trackingKey)
      });
  }

  async deleteServerBusinessObjectFunction(objectName: string, functionName: string, trackingKey: string): Promise<string> {
    const oResult = await this.makeUnwrappedRequest<GenericApiResponse>(`/UserInterface/api/businessobjects/server/${objectName}/functions/${functionName}`, {
      method: "DELETE",
      headers: trackingHeader(trackingKey)
    })
    return oResult.message;
  }

  async createServerBusinessObject(oData: SimplifierBusinessObjectDetails): Promise<string> {
    return this.makeRequest(`/UserInterface/api/businessobjects/server`, { method: "POST", body: JSON.stringify(oData) })
      .then(() => `Successfully created Business Object '${oData.name}'`)
  }

  async updateServerBusinessObject(oData: SimplifierBusinessObjectDetails): Promise<string> {
    return this.makeRequest(`/UserInterface/api/businessobjects/server/${oData.name}`, { method: "PUT", body: JSON.stringify(oData) })
      .then(() => `Successfully updated Business Object '${oData.name}'`);
  }

  async createConnector(oData: SimplifierConnectorUpdate): Promise<string> {
    await this.makeRequest(`/UserInterface/api/connectors`, { method: "POST", body: JSON.stringify(oData) });
    return `Successfully created Connector '${oData.name}'`;
  }

  async updateConnector(oData: SimplifierConnectorUpdate): Promise<string> {
    await this.makeRequest(`/UserInterface/api/connectors/${oData.name}`, { method: "PUT", body: JSON.stringify(oData) });
    return `Successfully updated Connector '${oData.name}'`;
  }

  async createConnectorCall(connectorName: string, oData: SimplifierConnectorCallUpdate): Promise<string> {
    await this.makeRequest(`/UserInterface/api/connectors/${connectorName}/calls`, { method: "POST", body: JSON.stringify(oData) });
    return `Successfully created Connector call '${connectorName}.${oData.name}'`;
  }

  async updateConnectorCall(connectorName: string, oData: SimplifierConnectorCallUpdate): Promise<string> {
    await this.makeRequest(`/UserInterface/api/connectors/${connectorName}/calls/${oData.name}`, { method: "PUT", body: JSON.stringify(oData) });
    return `Successfully updated Connector call '${connectorName}.${oData.name}'`;
  }

  async getDataTypes(trackingKey: string): Promise<SimplifierDataTypesResponse> {
    return this.makeUnwrappedRequest("/UserInterface/api/datatypes?cacheIndex=true", {
      method: "GET",
      headers: trackingHeader(trackingKey)
    });
  }

  async getSingleDataType(name: string, nameSpace: string | undefined, trackingKey: string): Promise<SimplifierDataType> {
    const fullDataType = `${nameSpace ? nameSpace + '/' : ''}${name}`
    return this.makeUnwrappedRequest(`/UserInterface/api/datatypes/${fullDataType}`, {
      method: "GET",
      headers: trackingHeader(trackingKey)
    });
  }

  /**
   * Get detailed information about a specific datatype by its full identifier (not the hash id).
   *
   * @param datatypeId - The fully qualified datatype identifier, which is namespace/datatypename.
   *                     For root namespace (no namespace), use just the datatype name without slash.
   *                     Examples:
   *                     - "bo/SF_User/getUser_groups_Struct" (business object datatype with namespace)
   *                     - "_ITIZ_B_BUS2038_DATA" (datatype in root namespace)
   * @param trackingKey - The MCP tool or resource name for tracking purposes
   * @returns Detailed datatype information including fields, category, and metadata
   */
<<<<<<< HEAD
  async getDataTypeById(datatypeId: string, trackingKey?: string): Promise<SimplifierDataType> {
    return this.makeUnwrappedRequest(`/UserInterface/api/datatypes/${datatypeId}?woAutoGen=false&detailLevel=detailed`, {
      method: "GET",
      headers: trackingHeader(trackingKey)
    });
=======
  async getDataTypeByName(datatypeId: string): Promise<SimplifierDataType> {
    return this.makeUnwrappedRequest(`/UserInterface/api/datatypes/${datatypeId}?woAutoGen=false&detailLevel=detailed`, { method: "GET" });
>>>>>>> f098d8b2
  }

  async createDataType(datatypeDesc: SimplifierDataTypeUpdate): Promise<string> {
    const fullDataType = `${datatypeDesc.nameSpace ? datatypeDesc.nameSpace + '/' : ''}${datatypeDesc.name}`
    return this.makePlaintextRequest(`/UserInterface/api/datatypes`, { method: "POST", body: JSON.stringify(datatypeDesc) })
      .then((id) => `Successfully created data type ${fullDataType} with id ${id}`);
  }

  async updateDataType(datatypeDesc: SimplifierDataTypeUpdate): Promise<string> {
    const fullDataType = `${datatypeDesc.nameSpace ? datatypeDesc.nameSpace + '/' : ''}${datatypeDesc.name}`
    return this.makePlaintextRequest(`/UserInterface/api/datatypes/${fullDataType}`, { method: "PUT", body: JSON.stringify(datatypeDesc) })
      .then((id) => `Successfully updated data type ${fullDataType} with id ${id}`)
  }

  async deleteDataType(name: string, nameSpace: string | undefined, trackingKey: string): Promise<string> {
    const fullDataType = `${nameSpace ? nameSpace + '/' : ''}${name}`
    return this.makePlaintextRequest(`/UserInterface/api/datatypes/${fullDataType}`, {
      method: "DELETE",
      headers: trackingHeader(trackingKey)
    });
  }

  // ========================================
  // Connector API Methods
  // ========================================

  async listConnectors(trackingKey: string): Promise<SimplifierConnectorListResponse> {
    return this.makeUnwrappedRequest(`/UserInterface/api/connectors`, {
      method: "GET",
      headers: trackingHeader(trackingKey)
    });
  }

  async getConnector(name: string, trackingKey: string, withEndpointConfigurations: boolean = true): Promise<SimplifierConnectorDetails> {
    const params = withEndpointConfigurations ? '' : '?withEndpointConfigurations=false';
    return this.makeUnwrappedRequest(`/UserInterface/api/connectors/${name}${params}`, {
      method: "GET",
      headers: trackingHeader(trackingKey)
    });
  }

  async listConnectorCalls(connectorName: string, trackingKey: string): Promise<SimplifierConnectorCallsResponse> {
    return this.makeUnwrappedRequest(`/UserInterface/api/connectors/${connectorName}/calls`, {
      method: "GET",
      headers: trackingHeader(trackingKey)
    });
  }

  async getConnectorCall(connectorName: string, callName: string, trackingKey?: string): Promise<SimplifierConnectorCallDetails> {
    return this.makeUnwrappedRequest(`/UserInterface/api/connectors/${connectorName}/calls/${callName}`, {
      method: "GET",
      headers: trackingHeader(trackingKey)
    });
  }


  async testConnectorCall(connectorName: string, callName: string, testRequest: ConnectorTestRequest, trackingKey: string): Promise<ConnectorTestResponse> {
    return await this.makeUnwrappedRequest(`/UserInterface/api/connectortest/${connectorName}/calls/${callName}`, {
      method: "POST",
      body: JSON.stringify(testRequest),
      headers: trackingHeader(trackingKey)
    });
  }

  async deleteConnector(connectorName: string, trackingKey: string): Promise<string> {
    const oResult = await this.makeUnwrappedRequest<GenericApiResponse>(`/UserInterface/api/connectors/${connectorName}`, {
      method: "DELETE",
      headers: trackingHeader(trackingKey)
    })
    return oResult.message;
  }

  async deleteConnectorCall(connectorName: string, callName: string, trackingKey: string): Promise<string> {
    const oResult = await this.makeUnwrappedRequest<GenericApiResponse>(`/UserInterface/api/connectors/${connectorName}/calls/${callName}`, {
      method: "DELETE",
      headers: trackingHeader(trackingKey)
    })
    return oResult.message;
  }

  // ========================================
  // LoginMethod API Methods
  // ========================================

  async listLoginMethods(trackingKey: string): Promise<SimplifierLoginMethodsResponse> {
    return this.makeUnwrappedRequest(`/UserInterface/api/login-methods`, {
      method: "GET",
      headers: trackingHeader(trackingKey)
    });
  }


  async listOAuth2Clients(trackingKey: string): Promise<SimplifierOAuth2ClientsResponse> {
    return this.makeUnwrappedRequest(`/UserInterface/api/AuthSettings?mechanism=OAuth2`, {
      method: "GET",
      headers: trackingHeader(trackingKey)
    });
  }

  async getLoginMethodDetails(name: string, trackingKey: string): Promise<SimplifierLoginMethodDetailsRaw> {
    return this.makeUnwrappedRequest(`/UserInterface/api/login-methods/${name}`, {
      method: "GET",
      headers: trackingHeader(trackingKey)
    });
  }


  async createLoginMethod(request: CreateLoginMethodRequest): Promise<string> {
    await this.makeUnwrappedRequest(`/UserInterface/api/login-methods`, {
      method: "POST",
      body: JSON.stringify(request)
    });
    return `Successfully created Login Method '${request.name}'`;
  }

  async updateLoginMethod(name: string, request: UpdateLoginMethodRequest): Promise<string> {
    await this.makeUnwrappedRequest(`/UserInterface/api/login-methods/${name}`, {
      method: "PUT",
      body: JSON.stringify(request)
    });
    return `Successfully updated Login Method '${name}'`;
  }

  // Logging API methods
  async listLogEntriesPaginated(pageNo: number, pageSize: number, trackingKey: string, options?: SimplifierLogListOptions): Promise<SimplifierLogListResponse> {
    const params = this.optionsToQueryParams(options)

    const queryString = params.toString();
    const url = queryString
      ? `/UserInterface/api/logging/list/page/${pageNo}/pagesize/${pageSize}?${queryString}`
      : `/UserInterface/api/logging/list/page/${pageNo}/pagesize/${pageSize}`;

    return await this.makeUnwrappedRequest(url, {
      method: "GET",
      headers: trackingHeader(trackingKey)
    });
  }

  async getLogPages(pageSize: number = 50, options?: SimplifierLogListOptions): Promise<SimplifierLogPagesResponse> {
    const params = this.optionsToQueryParams(options)
    params.append('pagesize', pageSize.toString())

    return await this.makeUnwrappedRequest(`/UserInterface/api/logging/pages?${params}`);
  }

  async getLogEntry(id: string, trackingKey: string): Promise<SimplifierLogEntryDetails> {
    return await this.makeUnwrappedRequest(`/UserInterface/api/logging/entry/${id}`, {
      method: "GET",
      headers: trackingHeader(trackingKey)
    });
  }

  optionsToQueryParams(options?: SimplifierLogListOptions): URLSearchParams {
    const params = new URLSearchParams();
    if (options?.logLevel !== undefined) params.append('logLevel', options.logLevel.toString());
    if (options?.since) params.append('since', options.since);
    if (options?.from) params.append('from', options.from);
    if (options?.until) params.append('until', options.until);
    return params;
  }


  // Instance settings

  async getInstanceSettings(trackingKey: string): Promise<SimplifierInstance[]> {
    const oInstanceSettings: SimplifierInstanceSettings = await this.makeUnwrappedRequest(`/UserInterface/api/InstanceSettings`, {
      method: "GET",
      headers: trackingHeader(trackingKey)
    });
    return oInstanceSettings.instanceSettings;
  }

}<|MERGE_RESOLUTION|>--- conflicted
+++ resolved
@@ -274,16 +274,11 @@
    * @param trackingKey - The MCP tool or resource name for tracking purposes
    * @returns Detailed datatype information including fields, category, and metadata
    */
-<<<<<<< HEAD
-  async getDataTypeById(datatypeId: string, trackingKey?: string): Promise<SimplifierDataType> {
+  async getDataTypeByName(datatypeId: string, trackingKey?: string): Promise<SimplifierDataType> {
     return this.makeUnwrappedRequest(`/UserInterface/api/datatypes/${datatypeId}?woAutoGen=false&detailLevel=detailed`, {
       method: "GET",
       headers: trackingHeader(trackingKey)
     });
-=======
-  async getDataTypeByName(datatypeId: string): Promise<SimplifierDataType> {
-    return this.makeUnwrappedRequest(`/UserInterface/api/datatypes/${datatypeId}?woAutoGen=false&detailLevel=detailed`, { method: "GET" });
->>>>>>> f098d8b2
   }
 
   async createDataType(datatypeDesc: SimplifierDataTypeUpdate): Promise<string> {
