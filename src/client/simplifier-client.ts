--- conflicted
+++ resolved
@@ -253,14 +253,14 @@
     return `Successfully updated Connector call '${connectorName}.${oData.name}'`;
   }
 
-<<<<<<< HEAD
   async getSoapConnectorWSDL(connectorName: string, endpoint: string): Promise<string> {
     const response = await this.executeRequest(`/UserInterface/api/connectors/${connectorName}/state/${endpoint}`, {
       method: "POST",
       body: '{"action": "download"}',
     });
     return response.json();
-=======
+  }
+
   async searchPossibleRFCConnectorCalls(connectorName: string, filter: RFCWizardSearchOptions, trackingKey: string): Promise<string[]> {
     const result = await this.makeUnwrappedRequest<{names: string[]}>(`/UserInterface/api/connectorCallWizard/${connectorName}/operations/search`, {
       method: "POST",
@@ -291,7 +291,6 @@
       body: JSON.stringify(calls),
     });
     return `Successfully created ${calls.callsRfc.length} calls: ${calls.callsRfc}.`;
->>>>>>> e0801659
   }
 
   async getDataTypes(trackingKey: string): Promise<SimplifierDataTypesResponse> {
