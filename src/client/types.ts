--- conflicted
+++ resolved
@@ -355,7 +355,6 @@
   position: number;
 }
 
-<<<<<<< HEAD
 /**
  * LoginMethod Types
  */
@@ -831,7 +830,7 @@
   | DefaultTargetConfiguration
   | HeaderTargetConfiguration
   | QueryTargetConfiguration;
-=======
+
 /*
  * Logging Types
  */
@@ -871,5 +870,4 @@
   pageSize?: number;
   from?: string;
   until?: string;
-};
->>>>>>> e0a8df85
+};