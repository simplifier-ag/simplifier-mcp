--- conflicted
+++ resolved
@@ -165,7 +165,6 @@
     }
   );
 
-<<<<<<< HEAD
   // Resource template for specific connector call details
   const resourceNameConnectorWSDL = "connector-wsdl"
   const connectorWSDLTemplate = new ResourceTemplate("simplifier://connector/{connectorName}/wsdl", noListCallback);
@@ -193,7 +192,7 @@
       }, "application/xml");
     },
   );
-=======
+
   const resourceNameRFCConnectorWizardSearch = "connector-wizard-search-functions"
   const connectorRFCConnectorWizardSearch = new ResourceTemplate("simplifier://connector-wizard/{connectorName}/search/{term}/{page}", noListCallback);
   const connectorWizardSearchPageSize = 50;
@@ -235,5 +234,4 @@
       });
     });
 
->>>>>>> e0801659
 }