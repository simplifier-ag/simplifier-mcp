--- conflicted
+++ resolved
@@ -931,9 +931,6 @@
           result: { message: "Hello World" }
         };
 
-<<<<<<< HEAD
-        mockSimplifierClient.getServerBusinessObjectFunction.mockResolvedValue(mockFunction);
-=======
         // Mock the function details with no input parameters
         mockSimplifierClient.getServerBusinessObjectFunction.mockResolvedValue({
           name: "simpleFunction",
@@ -941,7 +938,6 @@
           outputParameters: []
         } as any);
 
->>>>>>> c37cd9b3
         mockSimplifierClient.testServerBusinessObjectFunction.mockResolvedValue(mockResponse);
 
         mockWrapToolResult.mockImplementation(async (_caption, fn) => {
@@ -1047,14 +1043,10 @@
             {
               name: "inputText",
               value: "Hello World",
-<<<<<<< HEAD
-              dataType: mockStringDataType,
-=======
               dataType: {
                 id: "22ED1F787B6B0926AB0577860AF7543705341C053EB1B4A74E7CC199A0645E52",
                 name: "String"
               } as any,
->>>>>>> c37cd9b3
               dataTypeId: "22ED1F787B6B0926AB0577860AF7543705341C053EB1B4A74E7CC199A0645E52",
               optional: false,
               transfer: true
@@ -1062,14 +1054,6 @@
             {
               name: "count",
               value: 5,
-<<<<<<< HEAD
-              dataType: mockIntegerDataType,
-=======
-              dataType: {
-                id: "B9B1191E0B70BA0845CF4F6A4F4C017594F8BA84FD2F1849966081D53A8C836D",
-                name: "Integer"
-              } as any,
->>>>>>> c37cd9b3
               dataTypeId: "B9B1191E0B70BA0845CF4F6A4F4C017594F8BA84FD2F1849966081D53A8C836D",
               optional: false,
               transfer: true
@@ -1082,14 +1066,6 @@
           result: { processedText: "HELLO WORLD", repeatCount: 5 }
         };
 
-<<<<<<< HEAD
-        mockSimplifierClient.getServerBusinessObjectFunction.mockResolvedValue(mockFunction);
-        mockSimplifierClient.getDataTypeByName.mockImplementation(async (name: string) => {
-          if (name === "String") return mockStringDataType;
-          if (name === "Integer") return mockIntegerDataType;
-          throw new Error(`Unknown data type: ${name}`);
-        });
-=======
         // Mock the function details with input parameters
         mockSimplifierClient.getServerBusinessObjectFunction.mockResolvedValue({
           name: "processData",
@@ -1119,7 +1095,6 @@
             name: "Integer"
           } as any);
 
->>>>>>> c37cd9b3
         mockSimplifierClient.testServerBusinessObjectFunction.mockResolvedValue(mockResponse);
 
         mockWrapToolResult.mockImplementation(async (_caption, fn) => {
@@ -1168,9 +1143,6 @@
           error: "Function execution failed: missing required parameter 'input'"
         };
 
-<<<<<<< HEAD
-        mockSimplifierClient.getServerBusinessObjectFunction.mockResolvedValue(mockFunction);
-=======
         // Mock the function details with no input parameters
         mockSimplifierClient.getServerBusinessObjectFunction.mockResolvedValue({
           name: "failingFunction",
@@ -1178,7 +1150,6 @@
           outputParameters: []
         } as any);
 
->>>>>>> c37cd9b3
         mockSimplifierClient.testServerBusinessObjectFunction.mockResolvedValue(mockResponse);
 
         mockWrapToolResult.mockImplementation(async (_caption, fn) => {
@@ -1289,10 +1260,6 @@
           result: { output: "test processed" }
         };
 
-<<<<<<< HEAD
-        mockSimplifierClient.getServerBusinessObjectFunction.mockResolvedValue(mockFunction);
-        mockSimplifierClient.getDataTypeByName.mockResolvedValue(mockAnyDataType);
-=======
         // Mock the function details with one input parameter
         mockSimplifierClient.getServerBusinessObjectFunction.mockResolvedValue({
           name: "testFunction",
@@ -1312,7 +1279,6 @@
           name: "Any"
         } as any);
 
->>>>>>> c37cd9b3
         mockSimplifierClient.testServerBusinessObjectFunction.mockResolvedValue(mockResponse);
 
         mockWrapToolResult.mockImplementation(async (_caption, fn) => {
@@ -1331,14 +1297,10 @@
         expect(testRequest.parameters[0]).toEqual({
           name: "param1",
           value: "test",
-<<<<<<< HEAD
-          dataType: mockAnyDataType,
-=======
           dataType: {
             id: "D31053204B4A612390A2D6ECDF623E979C14ADC070A7CB9B08B2099C3011BCAB",
             name: "Any"
           } as any,
->>>>>>> c37cd9b3
           dataTypeId: "D31053204B4A612390A2D6ECDF623E979C14ADC070A7CB9B08B2099C3011BCAB", // Any type default
           optional: false,
           transfer: true
