# Simplifier MCP Server

<<<<<<< HEAD
An MCP server (Model Context Protocol) that enables integration of AI assistants with the **[Simplifier Low Code Platform](https://simplifier.io/platform/)**.
It provides tools and resources for creating and managing Simplifier Connectors and BusinessObjects.

=======
Simplifier is the leading low-code platform in the SAP ecosystem. Build custom apps in a full-stack low-code cloud development environment, reducing your dependency on full-scale coding. Integrate with ERP, CRM and other systems easily using standardised connectors.

Find more information in our [community](https://community.simplifier.io) or try Simplifier [for free](https://community.simplifier.io/start-for-free).

---

This repository contains an MCP (Model Context Protocol) server that enables integration of AI agents with the **Simplifier Low Code Platform**. It provides tools and capabilities for creating and managing Simplifier Connectors and BusinessObjects through the platform's REST API.
>>>>>>> ef2c9c0e

## Overview

The Simplifier MCP Server allows to interact with a Simplifier instance to:

- **Manage Connectors and Logins**: Integration components that connect external systems
- **Manage Business Objects**: Server-side executed JavaScript functions for business logic
- **Manage Data Types**: Data structures for interacting with Connectors and internal objects
- **Execute Business Object Functions**: Run JavaScript functions with parameters and retrieve results
- **Execute Connector Calls**: Call external systems via Simplifier Connector
- **Access platform resources**: Browse connectors, business objects, and system information



## Usage

Check out [Simplifier Community Docs](https://community.simplifier.io/doc/current-release/extend/setup-mcp-to-interact-with-ai-models/)
on how to use and set up the MCP server best.

### Add the MCP to claude code ...
```
claude mcp add simplifier npx @simplifierag/simplifier-mcp@latest --env SIMPLIFIER_TOKEN=<your current simplifier token> --env SIMPLIFIER_BASE_URL=https://<yourinstance>-dev.simplifier.cloud
```
If your Simplifier is hosted on premise, then the `SIMPLIFIER_BASE_URL` of your DEV instance will be different from the mentioned schema.
#### After a new login to Simplifier
With every login to Simplifier your SimplifierToken will change. So you will have to:
 - exit your AI agent (in this example claude),
 - then remove the configuration of the MCP
```
claude mcp remove simplifier
```
 - and then add the MCP again with the new token (see upper command) and restart your AI agent

### ...or use this example configuration for claude code to use the MCP
e.g. in a file named .mcp.json placed in the directory, where claude is started.
```
{
  "mcpServers":  {
    "simplifier-mcp": {
      "type": "stdio",
      "command": "npx",
      "args": [ 
        "@simplifierag/simplifier-mcp@latest"
      ],
      "env": {
        "SIMPLIFIER_BASE_URL": "https://<yourinstance>-dev.simplifier.cloud",
        "SIMPLIFIER_TOKEN": "<your current simplifier token>"
      }
    }
  }
}
```

### Troubleshooting

If the MCP fails to connect to Simplifier on startup, an error page will open in
your browser with details on the failure and information on how to fix the
problem.<|MERGE_RESOLUTION|>--- conflicted
+++ resolved
@@ -1,18 +1,18 @@
 # Simplifier MCP Server
 
-<<<<<<< HEAD
-An MCP server (Model Context Protocol) that enables integration of AI assistants with the **[Simplifier Low Code Platform](https://simplifier.io/platform/)**.
-It provides tools and resources for creating and managing Simplifier Connectors and BusinessObjects.
+Simplifier is the leading low-code platform in the SAP ecosystem. Build custom
+apps in a full-stack low-code cloud development environment, reducing your
+dependency on full-scale coding. Integrate with ERP, CRM and other systems
+easily using standardised connectors.
 
-=======
-Simplifier is the leading low-code platform in the SAP ecosystem. Build custom apps in a full-stack low-code cloud development environment, reducing your dependency on full-scale coding. Integrate with ERP, CRM and other systems easily using standardised connectors.
-
-Find more information in our [community](https://community.simplifier.io) or try Simplifier [for free](https://community.simplifier.io/start-for-free).
+Find more information in our [community](https://community.simplifier.io) or try
+Simplifier [for free](https://community.simplifier.io/start-for-free).
 
 ---
 
-This repository contains an MCP (Model Context Protocol) server that enables integration of AI agents with the **Simplifier Low Code Platform**. It provides tools and capabilities for creating and managing Simplifier Connectors and BusinessObjects through the platform's REST API.
->>>>>>> ef2c9c0e
+This repository contains an MCP server (Model Context Protocol) that enables
+integration of AI assistants with the **[Simplifier Low Code Platform](https://simplifier.io/platform/)**.
+It provides tools and resources for creating and managing Simplifier Connectors and BusinessObjects.
 
 ## Overview
 
